--- conflicted
+++ resolved
@@ -242,11 +242,7 @@
             [ yield sprocContainer :> MemberInfo
               for (KeyValue(key,(t,desc,_))) in baseTypes.Force() do
                 let (ct,it) = baseCollectionTypes.Force().[key]
-<<<<<<< HEAD
-                let prop = ProvidedProperty(ct.Name.Substring(0,ct.Name.LastIndexOf("]")+1),ct, GetterCode = fun args -> <@@ SqlDataContext._CreateEntities(rootTypeName,key) @@> )
-=======
-                let prop = ProvidedProperty(buildTableName(ct.Name),ct, GetterCode = fun args -> <@@ SqlDataContext._CreateEntities(key) @@> )
->>>>>>> 4509c016
+                let prop = ProvidedProperty(buildTableName(ct.Name),ct, GetterCode = fun args -> <@@ SqlDataContext._CreateEntities(rootTypeName,key) @@> )
                 prop.AddXmlDoc (sprintf "<summary>%s</summary>" desc)
                 yield t :> MemberInfo
                 yield ct :> MemberInfo
@@ -309,13 +305,8 @@
         createTypes(args.[0] :?> string,                  // OrganizationServiceUrl
                     args.[1] :?> DatabaseProviderTypes,   // db vendor
                     args.[2] :?> string,                  // Assembly resolution path for db connectors and custom types
-<<<<<<< HEAD
-                    args.[3] :?> int,                     // Indiduals Amount
+                    args.[3] :?> int,                     // Individuals Amount
                     args.[4] :?> bool,                    // Use option types?
-=======
-                    args.[3] :?> int,                     // Individuals Amount
-                    
->>>>>>> 4509c016
                     typeName))
 
     do paramSqlType.AddXmlDoc helpText               
