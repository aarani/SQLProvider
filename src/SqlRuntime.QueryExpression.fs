﻿namespace FSharp.Data.Sql.Common
    // I don't really like having these in this file..
    module internal Utilities =
        open FSharp.Data.Sql.Providers

<<<<<<< HEAD
        let createSqlProvider vendor resolutionPath owner =
            match vendor with
            | DatabaseProviderTypes.MSSQLSERVER -> MSSqlServerProvider() :> ISqlProvider
            | DatabaseProviderTypes.SQLITE -> SQLiteProvider(resolutionPath) :> ISqlProvider
            | DatabaseProviderTypes.POSTGRESQL -> PostgresqlProvider(resolutionPath) :> ISqlProvider
            | DatabaseProviderTypes.ORACLE -> OracleProvider(resolutionPath, owner) :> ISqlProvider
=======
        let createSqlProvider vendor resolutionPath =
            match vendor with                
            | DatabaseProviderTypes.MSSQLSERVER -> MSSqlServerProvider() :> ISqlProvider
            | DatabaseProviderTypes.SQLITE -> SQLiteProvider(resolutionPath) :> ISqlProvider
            | DatabaseProviderTypes.POSTGRESQL -> PostgresqlProvider(resolutionPath) :> ISqlProvider
            | DatabaseProviderTypes.MYSQL -> MySqlProvider(resolutionPath) :> ISqlProvider
>>>>>>> 7a63bc83
            | _ -> failwith "Unsupported database provider"        

        let resolveTuplePropertyName name (tupleIndex:string ResizeArray) =
            match name with // could do this by parsing the number from the end of the string...
            | "Item1" -> tupleIndex.[0] | "Item11" -> tupleIndex.[10]
            | "Item2" -> tupleIndex.[1] | "Item12" -> tupleIndex.[11]
            | "Item3" -> tupleIndex.[2] | "Item13" -> tupleIndex.[12]
            | "Item4" -> tupleIndex.[3] | "Item14" -> tupleIndex.[13]
            | "Item5" -> tupleIndex.[4] | "Item15" -> tupleIndex.[14]
            | "Item6" -> tupleIndex.[5] | "Item16" -> tupleIndex.[15]
            | "Item7" -> tupleIndex.[6] | "Item17" -> tupleIndex.[16]
            | "Item8" -> tupleIndex.[7] | "Item18" -> tupleIndex.[17]
            | "Item9" -> tupleIndex.[8] | "Item19" -> tupleIndex.[18]
            | "Item10"-> tupleIndex.[9] | "Item20" -> tupleIndex.[19]
            | _ -> failwith "currently only support up to 20 nested entity aliases"

namespace FSharp.Data.Sql.QueryExpression

open System
open System.Reflection
open System.Linq.Expressions
open System.Collections.Generic

open FSharp.Data.Sql.Common
open FSharp.Data.Sql.Patterns
open FSharp.Data.Sql.Schema

module internal QueryExpressionTransformer =    
    /// Visitor has two uses - 1. extracting the columns the select statement
    /// 2. transform the projection epxression into something that will work with the SqlEntity runtime object eg it replaces chunks of the 
    // expression tree where fields are referenced with the relevant calls to GetColumn and GetSubTable
    type private ProjectionTransformer(tupleIndex:string ResizeArray,BaseTableParam:ParameterExpression,baseTableAlias,aliasEntityDict:Map<string,Table>) =
        inherit ExpressionVisitor()
        static let getSubEntityMi = typeof<SqlEntity>.GetMethod("GetSubTable",BindingFlags.NonPublic ||| BindingFlags.Instance)

        let mutable singleEntityName = ""

        /// holds the columns to select for each entity appearing in the projection tree, or a blank list if all columns         
        member val ProjectionMap = Dictionary<string,string ResizeArray>()

        override x.VisitLambda(exp) = 
            if exp.Parameters.Count = 1 && exp.Parameters.[0].Type = typeof<SqlEntity> then
                // this is a speical case when there were no select manys and as a result the projection parameter is just the single entity rather than a tuple
                // this still includes cases where tuples are created by the user directly, that is fine - it is for avoiding linq auto generated tuples
                singleEntityName <- exp.Parameters.[0].Name
                match x.ProjectionMap.TryGetValue singleEntityName with
                | true, values -> ()
                | false, _ -> x.ProjectionMap.Add(singleEntityName,new ResizeArray<_>())
                let body = base.Visit exp.Body
                upcast Expression.Lambda(body,BaseTableParam) 
            else base.VisitLambda exp

        override x.VisitMethodCall(exp) =
            let(|PropName|) (pi:PropertyInfo) = pi.Name
            match exp with
            | MethodCall(Some(ParamName name | PropertyGet(_,PropName name)),(MethodWithName "GetColumn" | MethodWithName "GetColumnOption"),[FSharp.Data.Sql.Patterns.String key]) ->
                // add this attribute to the select list for the alias
                let alias = if tupleIndex.Count = 0 then singleEntityName else Utilities.resolveTuplePropertyName name tupleIndex
                match x.ProjectionMap.TryGetValue alias with
                | true, values -> values.Add key
                | false, _ -> x.ProjectionMap.Add(alias,new ResizeArray<_>(seq{yield key}))
            | _ -> ()
            base.VisitMethodCall exp

        override __.VisitParameter(exp) = 
            // special case as above
            if singleEntityName <> "" && exp.Type = typeof<SqlEntity> && exp.Name = singleEntityName then upcast BaseTableParam
            else base.VisitParameter exp 
                       
        override x.VisitMember(exp) = 
            // convert the member expression into a function call that retrieves the child entity from the result entity
            // only interested in anonymous objects that were created by the LINQ infrastructure
            // ignore other cases 
            if exp.Type = typeof<SqlEntity> && exp.Expression.Type.FullName.StartsWith "Microsoft.FSharp.Linq.RuntimeHelpers.AnonymousObject" then             
                let (alias,name) = 
                    if baseTableAlias = "" then ("","")
                    else
                        let alias = Utilities.resolveTuplePropertyName exp.Member.Name tupleIndex
                        match x.ProjectionMap.TryGetValue alias with
                        | true, values -> ()
                        | false, _ -> x.ProjectionMap.Add(alias,new ResizeArray<_>())
                        (alias,aliasEntityDict.[alias].FullName)
            
                // convert this expression into a GetSubEntity call with the correct alias
                upcast
                    Expression.Convert(
                        Expression.Call(BaseTableParam,getSubEntityMi,Expression.Constant(alias),Expression.Constant(name))
                            ,exp.Type)   
                                     
            else base.VisitMember exp 
    
    let convertExpression exp (entityIndex:string ResizeArray) con (provider:ISqlProvider) =
        // first convert the abstract query tree into a more useful format
        let legaliseName (alias:alias) = 
                if alias.StartsWith("_") then alias.TrimStart([|'_'|]) else alias

        let entityIndex = new ResizeArray<_>(entityIndex |> Seq.map (legaliseName))
            
                 
        let sqlQuery = SqlQuery.ofSqlExp(exp,entityIndex)
        
         // note : the baseAlias here will always be "" when no criteria has been applied, because the LINQ tree never needed to refer to it     
        let baseAlias,baseTable =
            match sqlQuery.UltimateChild with
            | Some(baseAlias,baseTable) when baseAlias = ""-> (baseTable.Name,baseTable)
            | Some(baseAlias,baseTable) -> (baseAlias,baseTable)
            | _ -> failwith ""

        let (projectionDelegate,projectionColumns) = 
            let param = Expression.Parameter(typeof<SqlEntity>,"result")
            match sqlQuery.Projection with
            | Some(proj) -> let megatron = ProjectionTransformer(entityIndex,param,baseAlias,sqlQuery.Aliases)
                            let newProjection = megatron.Visit(proj) :?> LambdaExpression
                            (Expression.Lambda(newProjection.Body,param).Compile(),megatron.ProjectionMap)
            | none -> 
                // this case happens when there are only where clauses with a single table and a projection cotaining just the table's entire rows. example:
                // for x in dc.john 
                // where x.y = 1
                // select x
                // this does not create a call to .select() after .where(), therefore in this case we must provide our own projection that simply selects a whole row 
                let pmap = Dictionary<string,string ResizeArray>()
                pmap.Add(baseAlias, new ResizeArray<_>()) 
                (Expression.Lambda(param,param).Compile(),pmap)       

        // a special case here to handle queries that start from the relationship of an individual
        let sqlQuery,baseAlias = 
            if sqlQuery.Aliases.Count = 0 then 
               let alias =  projectionColumns.Keys |> Seq.head 
               { sqlQuery with UltimateChild = Some(alias,snd sqlQuery.UltimateChild.Value) }, alias
            else sqlQuery,baseAlias

        let resolve name =
            // name will be blank when there is only a single table as it never gets
            // tupled by the linq infrastructure. In this case we know it must be referring
            // to the only table in the query, so replace it
            if String.IsNullOrWhiteSpace(name) || name = "__base__" then (fst sqlQuery.UltimateChild.Value)
            else Utilities.resolveTuplePropertyName name entityIndex
            
        let rec resolveFilterList = function
            | And(xs,y) -> And(xs|>List.map(fun (a,b,c,d) -> resolve a,b,c,d),Option.map (List.map resolveFilterList) y)
            | Or(xs,y) -> Or(xs|>List.map(fun (a,b,c,d) -> resolve a,b,c,d),Option.map (List.map resolveFilterList) y)

        // the crazy linq infrastructure does all kinds of weird things with joins which means some information
        // is lost up and down the expression tree, but now with all the data available we can resolve the problems...

        // 1.
        // re-map the tuple arg names to their proper aliases in the filters
        // its possible to do this when converting the expression but its
        // much easier at this stage once we have knowledge of the whole query
        let sqlQuery = { sqlQuery with Filters = List.map resolveFilterList sqlQuery.Filters}
        
        // 2.
        // Some aliases will have blank table information, but these can be resolved by looking
        // in the link data or ultimate base entity
        let resolveAlias alias table =
            if table.Name <> "" then table else
            match sqlQuery.UltimateChild with
            | Some(uc) when alias = fst uc -> snd uc
            | _ -> sqlQuery.Links 
                    |> Map.pick(fun outerLinkAlias links ->
                        links 
                        |> List.tryPick(fun (innerAlias,linkData) -> 
                            if innerAlias = alias then Some(linkData.PrimaryTable) else None))     
        let sqlQuery = { sqlQuery with Aliases = Map.map resolveAlias sqlQuery.Aliases }
        
        // 3.
        // Some link data will be missing its foreign table data which needs setting to the resolved table of the 
        // outer alias - this happens depending on the which way the join is around - infromation is "lost" up the tree which
        // able to be resolved now.
        let resolveLinks outerAlias linkData =
            let resolved = sqlQuery.Aliases.[outerAlias]
            linkData 
            |> List.map(fun (a,data:LinkData) ->
                (a,if data.ForeignTable.Name <> "" then data else { data with ForeignTable = resolved }))
        let sqlQuery = { sqlQuery with Links = Map.map resolveLinks sqlQuery.Links }
        
        // make sure the provider has cached the columns for the tables within the projection
        projectionColumns
        |> Seq.iter(function KeyValue(k,_) ->  
                                let table = match sqlQuery.Aliases.TryFind k with
                                            | Some v -> v
                                            | None -> snd sqlQuery.UltimateChild.Value
                                provider.GetColumns (con,table) |> ignore )

        let (sql,parameters) = provider.GenerateQueryText(sqlQuery,baseAlias,baseTable,projectionColumns)

        (sql,parameters,projectionDelegate,baseTable)<|MERGE_RESOLUTION|>--- conflicted
+++ resolved
@@ -3,21 +3,13 @@
     module internal Utilities =
         open FSharp.Data.Sql.Providers
 
-<<<<<<< HEAD
         let createSqlProvider vendor resolutionPath owner =
-            match vendor with
-            | DatabaseProviderTypes.MSSQLSERVER -> MSSqlServerProvider() :> ISqlProvider
-            | DatabaseProviderTypes.SQLITE -> SQLiteProvider(resolutionPath) :> ISqlProvider
-            | DatabaseProviderTypes.POSTGRESQL -> PostgresqlProvider(resolutionPath) :> ISqlProvider
-            | DatabaseProviderTypes.ORACLE -> OracleProvider(resolutionPath, owner) :> ISqlProvider
-=======
-        let createSqlProvider vendor resolutionPath =
             match vendor with                
             | DatabaseProviderTypes.MSSQLSERVER -> MSSqlServerProvider() :> ISqlProvider
             | DatabaseProviderTypes.SQLITE -> SQLiteProvider(resolutionPath) :> ISqlProvider
             | DatabaseProviderTypes.POSTGRESQL -> PostgresqlProvider(resolutionPath) :> ISqlProvider
             | DatabaseProviderTypes.MYSQL -> MySqlProvider(resolutionPath) :> ISqlProvider
->>>>>>> 7a63bc83
+            | DatabaseProviderTypes.ORACLE -> OracleProvider(resolutionPath, owner) :> ISqlProvider
             | _ -> failwith "Unsupported database provider"        
 
         let resolveTuplePropertyName name (tupleIndex:string ResizeArray) =
