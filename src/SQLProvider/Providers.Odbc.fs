﻿namespace FSharp.Data.Sql.Providers

open System
open System.Collections.Generic
open System.Data
open System.Data.Odbc
open FSharp.Data.Sql
open FSharp.Data.Sql.Schema
open FSharp.Data.Sql.Common

type internal OdbcProvider(resolutionPath) =
    let pkLookup =     Dictionary<string,string>()
    let tableLookup =  Dictionary<string,Table>()
    let columnLookup = Dictionary<string,Column list>()
    let relationshipLookup = Dictionary<string,Relationship list * Relationship list>()

    let mutable clrToEnum : (string -> DbType option)  = fun _ -> failwith "!"
    let mutable sqlToEnum : (string -> DbType option)  = fun _ -> failwith "!"
    let mutable sqlToClr :  (string -> Type option)       = fun _ -> failwith "!"

    let createTypeMappings (con:OdbcConnection) =
        let clr = 
            [for r in con.GetSchema("DataTypes").Rows -> 
                string r.["TypeName"],  unbox<int> r.["ProviderDbType"], string r.["DataType"]]

        // create map from sql name to clr type, and type to lDbType enum
        let sqlToClr', sqlToEnum', clrToEnum' =
            clr
            |> List.choose( fun (tn,ev,dt) ->
                if String.IsNullOrWhiteSpace dt then None else
                let ty = Type.GetType dt
                // we need to convert the sqldbtype enum value to dbtype.
                // the sql param will do this for us but it might throw if not mapped -
                // this is a bit hacky but I don't want to write a big conversion mapping right now
                let p = OdbcParameter()
                try
                    p.DbType <- enum<DbType> ev
                    Some ((tn,ty),(tn,p.DbType),(ty.FullName,p.DbType))
                with
                | ex -> None
            )
            |> fun x ->  
                let fst (x,_,_) = x
                let snd (_,y,_) = y
                let trd (_,_,z) = z
                (Map.ofList (List.map fst x), 
                 Map.ofList (List.map snd x),
                 Map.ofList (List.map trd x))

        // set lookup functions         
        sqlToClr <-  (fun name -> Map.tryFind name sqlToClr')
        sqlToEnum <- (fun name -> Map.tryFind name sqlToEnum' )
        clrToEnum <- (fun name -> Map.tryFind name clrToEnum' )
    
    let executeSql (con:IDbConnection) sql =
        use com = new OdbcCommand(sql,con:?>OdbcConnection)    
        com.ExecuteReader()

    interface ISqlProvider with
        member __.CreateConnection(connectionString) = upcast new OdbcConnection(connectionString)
        member __.CreateCommand(connection,commandText) = upcast new OdbcCommand(commandText, connection:?>OdbcConnection)
        member __.CreateCommandParameter(name,value,dbType, direction, length) = 
            let p = OdbcParameter()            
            p.Value <- value
            p.ParameterName <- name
            if dbType.IsSome then p.DbType <- dbType.Value 
            if direction.IsSome then p.Direction <- direction.Value
            if length.IsSome then p.Size <- length.Value
            upcast p
        member __.CreateTypeMappings(con) = createTypeMappings (con:?>OdbcConnection)
        member __.ClrToEnum = clrToEnum
        member __.SqlToEnum = sqlToEnum
        member __.SqlToClr = sqlToClr        
        member __.GetTables(con) =
            let con = con :?> OdbcConnection
            if con.State <> ConnectionState.Open then con.Open()
            let dataTables = con.GetSchema("Tables").Rows |> Seq.cast<DataRow> |> Seq.map (fun i -> i.ItemArray)
            [ for dataTable in dataTables do 
                let table ={ Schema = string dataTable.[1] ; Name = string dataTable.[2] ; Type=(string dataTable.[3]).ToLower() } 
                if tableLookup.ContainsKey table.FullName = false then tableLookup.Add(table.FullName,table)
                yield table ]
        member __.GetPrimaryKey(table) = 
            match pkLookup.TryGetValue table.FullName with 
            | true, v -> Some v
            | _ -> None
        member __.GetColumns(con,table) = 
            match columnLookup.TryGetValue table.FullName with
            | (true,data) -> data
            | _ ->
               let con = con :?> OdbcConnection
               if con.State <> ConnectionState.Open then con.Open()
               let primaryKey = con.GetSchema("Indexes", [| null; null; table.Name |]).Rows |> Seq.cast<DataRow> |> Seq.map (fun i -> i.ItemArray) |> Array.ofSeq
               let dataTable = con.GetSchema("Columns", [| null; null; table.Name; null|]).Rows |> Seq.cast<DataRow> |> Seq.map (fun i -> i.ItemArray)
               let columns =
                  [ for i in dataTable do 
                      let dt = i.[5] :?> string
                      match sqlToClr dt, sqlToEnum dt with
                      | Some(clr),Some(sql) ->
                         let name = i.[3] :?> string
                         let col =
                            { Column.Name = name 
                              ClrType = clr 
                              DbType = sql
                              IsNullable = let b = i.[17] :?> string in if b = "YES" then true else false
                              IsPrimarKey = if primaryKey.Length > 0 && primaryKey.[0].[8] = box name then true else false } 
                         if col.IsPrimarKey && pkLookup.ContainsKey table.FullName = false then pkLookup.Add(table.FullName,col.Name)
                         yield col 
                      | _ -> ()]  
               columnLookup.Add(table.FullName,columns)
               columns
        member __.GetRelationships(con,table) =
            match relationshipLookup.TryGetValue table.FullName with 
            | true,v -> v
            | _ -> 
            // mostly stolen from
            // http://msdn.microsoft.com/en-us/library/aa175805(SQL.80).aspx
            let con = con :?> OdbcConnection
            if con.State <> ConnectionState.Open then con.Open()
            let x = con.GetSchema().Rows |> Seq.cast<DataRow> |> Seq.map (fun i -> i.ItemArray.[0]) |> Seq.cast<string>
            match x |> Seq.exists (fun i -> i = "ForeignKeys") with
            | false -> ([],[])
            | _ ->
            let toSchema schema table = sprintf "[%s].[%s]" schema table
            let baseQuery = @"SELECT  
                                 KCU1.CONSTRAINT_NAME AS FK_CONSTRAINT_NAME                                 
                                ,KCU1.TABLE_NAME AS FK_TABLE_NAME 
                                ,KCU1.COLUMN_NAME AS FK_COLUMN_NAME 
                                ,KCU1.ORDINAL_POSITION AS FK_ORDINAL_POSITION 
                                ,KCU2.CONSTRAINT_NAME AS REFERENCED_CONSTRAINT_NAME 
                                ,KCU2.TABLE_NAME AS REFERENCED_TABLE_NAME 
                                ,KCU2.COLUMN_NAME AS REFERENCED_COLUMN_NAME 
                                ,KCU2.ORDINAL_POSITION AS REFERENCED_ORDINAL_POSITION 
                                ,KCU1.CONSTRAINT_SCHEMA AS FK_CONSTRAINT_SCHEMA
                                ,KCU2.CONSTRAINT_SCHEMA AS PK_CONSTRAINT_SCHEMA
                            FROM INFORMATION_SCHEMA.REFERENTIAL_CONSTRAINTS AS RC 

                            INNER JOIN INFORMATION_SCHEMA.KEY_COLUMN_USAGE AS KCU1 
                                ON KCU1.CONSTRAINT_CATALOG = RC.CONSTRAINT_CATALOG  
                                AND KCU1.CONSTRAINT_SCHEMA = RC.CONSTRAINT_SCHEMA 
                                AND KCU1.CONSTRAINT_NAME = RC.CONSTRAINT_NAME 

                            INNER JOIN INFORMATION_SCHEMA.KEY_COLUMN_USAGE AS KCU2 
                                ON KCU2.CONSTRAINT_CATALOG = RC.UNIQUE_CONSTRAINT_CATALOG  
                                AND KCU2.CONSTRAINT_SCHEMA = RC.UNIQUE_CONSTRAINT_SCHEMA 
                                AND KCU2.CONSTRAINT_NAME = RC.UNIQUE_CONSTRAINT_NAME 
                                AND KCU2.ORDINAL_POSITION = KCU1.ORDINAL_POSITION "

            use reader = executeSql con (sprintf "%s WHERE KCU2.TABLE_NAME = '%s'" baseQuery table.Name )
            let children =
                [ while reader.Read() do 
                    yield { Name = reader.GetString(0); PrimaryTable=toSchema (reader.GetString(9)) (reader.GetString(5)); PrimaryKey=reader.GetString(6)
                            ForeignTable=toSchema (reader.GetString(8)) (reader.GetString(1)); ForeignKey=reader.GetString(2) } ] 
            reader.Dispose()
            use reader = executeSql con (sprintf "%s WHERE KCU1.TABLE_NAME = '%s'" baseQuery table.Name )
            let parents =
                [ while reader.Read() do 
                    yield { Name = reader.GetString(0); PrimaryTable=toSchema (reader.GetString(9)) (reader.GetString(5)); PrimaryKey=reader.GetString(6)
                            ForeignTable=toSchema (reader.GetString(8)) (reader.GetString(1)); ForeignKey=reader.GetString(2) } ] 
            relationshipLookup.Add(table.FullName,(children,parents))
            (children,parents)    
<<<<<<< HEAD
        member __.GetSprocs(con) = 
            let con = con:?>OdbcConnection
            if con.State <> ConnectionState.Open then con.Open()
            //todo: this whole function needs cleaning up
            let baseQuery = @"SELECT 
                              SPECIFIC_SCHEMA
                              ,SPECIFIC_NAME
                              ,ORDINAL_POSITION
                              ,PARAMETER_MODE
                              ,PARAMETER_NAME
                              ,DATA_TYPE
                              ,CHARACTER_MAXIMUM_LENGTH
                            FROM INFORMATION_SCHEMA.PARAMETERS a
                            JOIN sys.procedures b on a.SPECIFIC_NAME = b.name"
            use reader = executeSql con baseQuery
            let meta =
                [ while reader.Read() do
                       yield 
                           (reader.GetString(0),
                            reader.GetString(1),
                            reader.GetInt32(2),
                            reader.GetString(3),
                            reader.GetString(4),
                            reader.GetString(5),
                            Some <| reader.GetInt32(6)) ]
                |> Seq.groupBy(fun (schema,name,_,_,_,_,_) -> sprintf "%s.%s" schema name)
                |> Seq.choose(fun (name,values) ->
                   // don't create procs that have unsupported datatypes
                   let values' = 
                      values 
                      |> Seq.choose(fun (_,_,ordinal,mode,name,dt,maxLen)  ->
                         if mode <> "IN" then None else
                         match sqlToClr dt, sqlToEnum dt with
                         |Some(clr), Some(sql) -> Some (ordinal,mode,name,clr,sql,maxLen)
                         | _ -> None)
                   if Seq.length values = Seq.length values' then Some (name,values') else None)
                |> Seq.map(fun (name, values) ->  
                    let parameters = 
                        values |> Seq.map(fun (ordinal,mode,name,clr,sql,maxLen) -> 
                               { Name=name; Ordinal=ordinal
                                 Direction = if mode = "IN" then ParameterDirection.Input else ParameterDirection.Output
                                 MaxLength = maxLen
                                 ClrType = clr
                                 DbType = sql } )
                        |> Seq.sortBy( fun p -> p.Ordinal)     
                        |> Seq.toList            
                    {FullName = name
                     DbName = name
                     Params = parameters
                     ReturnColumns = [] })
                |> Seq.toList
            reader.Dispose()
       
            meta
            |> List.choose(fun sproc ->
                use com = new OdbcCommand(sproc.FullName,con)
                com.CommandType <- CommandType.StoredProcedure
                try // try / catch here as this stuff is still experimental
                  sproc.Params
                  |> List.iter(fun p ->
                    let p' = OdbcParameter()           
                    p'.ParameterName <- p.Name
                    p'.DbType <- p.DbType
                    p'.Value <- 
                         if p.ClrType = typeof<string> then box "1"
                         elif p.ClrType = typeof<DateTime> then box (DateTime(2000,1,1))
                         elif p.ClrType.IsArray then box (Array.zeroCreate 0)
                         // warning: i might have missed cases here and this next call will
                         // blow if the type doesn't have a parameterless ctor
                         else Activator.CreateInstance(p.ClrType)
                    com.Parameters.Add p' |> ignore)
                  use reader = com.ExecuteReader(CommandBehavior.SchemaOnly)
                  let schema = reader.GetSchemaTable()
                  let columns = 
                      if schema = null then [] else
                      schema.Rows
                      |> Seq.cast<DataRow>
                      |> Seq.choose(fun row -> 
                           (clrToEnum (row.["DataType"] :?> Type).FullName ) 
                           |> Option.map( fun sql ->
                                 { Name = row.["ColumnName"] :?> string; ClrType = (row.["DataType"] :?> Type ); 
                                   DbType = sql; IsPrimarKey = false; IsNullable=false } ))
                      |> Seq.toList
                  if schema = null || columns.Length = schema.Rows.Count then
                     Some { sproc with ReturnColumns = columns }
                  else None
                with 
                | ex -> System.Diagnostics.Debug.WriteLine(sprintf "Failed to retrieve metadata whilst executing sproc %s\r\n : %s" sproc.FullName (ex.ToString()))
                        None 
         )
=======

        member __.GetSprocs(con) =
            failwith "The ODBC type provider does not currently support Stored Procedures operations."
>>>>>>> 63c6ad4c

        member this.GetIndividualsQueryText(table,amount) =
            sprintf "SELECT * FROM `%s`" table.Name

        member this.GetIndividualQueryText(table,column) =
            sprintf "SELECT * FROM `%s` WHERE `%s`.`%s` = ?" table.Name table.Name column
        
        member this.GenerateQueryText(sqlQuery,baseAlias,baseTable,projectionColumns) = 
            let sb = System.Text.StringBuilder()
            let parameters = ResizeArray<_>()
            let (~~) (t:string) = sb.Append t |> ignore
            
            let getTable x =
                match sqlQuery.Aliases.TryFind x with
                | Some(a) -> a
                | None -> baseTable

            let singleEntity = sqlQuery.Aliases.Count = 0
            
            let columns = 
                String.Join(",",
                    [|for KeyValue(k,v) in projectionColumns do
                        if v.Count = 0 then   // if no columns exist in the projection then get everything
                            for col in columnLookup.[(getTable k).FullName] |> List.map(fun c -> c.Name) do 
                                if singleEntity then yield sprintf "`%s`" col
                                else yield sprintf "`%s`.`%s` as `%s_%s`" k col k col
                        else
                            for col in v do 
                                if singleEntity then yield sprintf "`%s`" col
                                else yield sprintf "`%s`.`%s` as `%s_%s`" k col k col |]) // F# makes this so easy :)
        
            // make this nicer later.. just try and get the damn thing to work properly (well, at all) for now :D
            // NOTE: really need to assign the parameters their correct sql types

            let createParam (value:obj) =
                let paramName = "?"
                OdbcParameter(paramName,value):> IDataParameter

            let rec filterBuilder = function 
                | [] -> ()
                | (cond::conds) ->
                    let build op preds (rest:Condition list option) =
                        ~~ "("
                        preds |> List.iteri( fun i (alias,col,operator,data) ->
                                let extractData data = 
                                     match data with
                                     | Some(x) when (box x :? string array) -> 
                                         // in and not in operators pass an array
                                         let strings = box x :?> string array
                                         strings |> Array.map createParam
                                     | Some(x) -> [|createParam (box x)|]
                                     | None ->    [|createParam DBNull.Value|]

                                let prefix = if i>0 then (sprintf " %s " op) else ""
                                let paras = extractData data
                                ~~(sprintf "%s%s" prefix <|
                                    match operator with
                                    | FSharp.Data.Sql.IsNull -> (sprintf "`%s`.`%s` IS NULL") alias col 
                                    | FSharp.Data.Sql.NotNull -> (sprintf "`%s`.`%s` IS NOT NULL") alias col 
                                    | FSharp.Data.Sql.In ->                                     
                                        let text = String.Join(",",paras |> Array.map (fun p -> p.ParameterName))
                                        Array.iter parameters.Add paras
                                        (sprintf "`%s`.`%s` IN (%s)") alias col text
                                    | FSharp.Data.Sql.NotIn ->                                    
                                        let text = String.Join(",",paras |> Array.map (fun p -> p.ParameterName))
                                        Array.iter parameters.Add paras
                                        (sprintf "`%s`.`%s` NOT IN (%s)") alias col text 
                                    | _ -> 
                                        parameters.Add paras.[0]
                                        (sprintf "`%s`.%s %s %s") alias col 
                                         (operator.ToString()) paras.[0].ParameterName)
                        )
                        // there's probably a nicer way to do this
                        let rec aux = function
                            | x::[] when preds.Length > 0 ->
                                ~~ (sprintf " %s " op)
                                filterBuilder [x]
                            | x::[] -> filterBuilder [x]
                            | x::xs when preds.Length > 0 ->
                                ~~ (sprintf " %s " op)
                                filterBuilder [x]
                                ~~ (sprintf " %s " op)
                                aux xs 
                            | x::xs ->
                                filterBuilder [x]
                                ~~ (sprintf " %s " op)
                                aux xs
                            | [] -> ()
                    
                        Option.iter aux rest
                        ~~ ")"
                
                    match cond with
                    | Or(preds,rest) -> build "OR" preds rest
                    | And(preds,rest) ->  build "AND" preds rest 
                
                    filterBuilder conds
                
            // next up is the FROM statement which includes joins .. 
            let fromBuilder() = 
                sqlQuery.Links
                |> List.iter(fun (fromAlias, data, destAlias)  ->
                    let joinType = if data.OuterJoin then "LEFT OUTER JOIN " else "INNER JOIN "
                    let destTable = getTable destAlias
                    ~~  (sprintf "%s `%s` as `%s` on `%s`.`%s` = `%s`.`%s` " 
                            joinType destTable.Name destAlias 
                            (if data.RelDirection = RelationshipDirection.Parents then fromAlias else destAlias)
                            data.ForeignKey  
                            (if data.RelDirection = RelationshipDirection.Parents then destAlias else fromAlias) 
                            data.PrimaryKey))

            let orderByBuilder() =
                sqlQuery.Ordering
                |> List.iteri(fun i (alias,column,desc) -> 
                    if i > 0 then ~~ ", "
                    ~~ (sprintf "`%s`.`%s` %s" alias column (if not desc then "DESC" else "")))

            // Certain ODBC drivers (excel) don't like special characters in aliases, so we need to strip them
            // or else it will fail
            let stripSpecialCharacters (s:string) =
                String(s.ToCharArray() |> Array.filter(fun c -> Char.IsLetterOrDigit c || c = ' ' || c = '_'))

            // SELECT
            if sqlQuery.Distinct then ~~(sprintf "SELECT DISTINCT %s " columns)
            elif sqlQuery.Count then ~~("SELECT COUNT(1) ")
            else  ~~(sprintf "SELECT %s " columns)
            // FROM
            ~~(sprintf "FROM `%s` as `%s` " baseTable.Name (stripSpecialCharacters baseAlias))
            fromBuilder()
            // WHERE
            if sqlQuery.Filters.Length > 0 then
                // each filter is effectively the entire contents of each where clause in the linq query,
                // of which there can be many. Simply turn them all into one big AND expression as that is the
                // only logical way to deal with them. 
                let f = [And([],Some sqlQuery.Filters)]
                ~~"WHERE " 
                filterBuilder f
        
            if sqlQuery.Ordering.Length > 0 then
                ~~"ORDER BY "
                orderByBuilder()

            let sql = sb.ToString()
            (sql,parameters)

        member this.ProcessUpdates(con, entities) =            
            let sb = Text.StringBuilder()
            let (~~) (t:string) = sb.Append t |> ignore

            // ensure columns have been loaded
            entities |> List.map(fun e -> e.Table) 
                     |> Seq.distinct 
                     |> Seq.iter(fun t -> (this :> ISqlProvider).GetColumns(con,t) |> ignore )

            if con.State <> ConnectionState.Open then con.Open()

            let createInsertCommand (entity:SqlEntity) =     
                let cmd = new OdbcCommand()
                cmd.Connection <- con :?> OdbcConnection
                let pk = pkLookup.[entity.Table.FullName] 
                let columnNames, values = 
                    (([],0),entity.ColumnValues)
                    ||> Seq.fold(fun (out,i) (key,value) ->                         
                        let name = sprintf "@param%i" i
                        let p = OdbcParameter(name,value)
                        (key,p)::out,i+1)
                    |> fun (x,_)-> x 
                    |> List.rev
                    |> List.toArray 
                    |> Array.unzip
                
                sb.Clear() |> ignore
                ~~(sprintf "INSERT INTO %s (%s) VALUES (%s);" 
                    entity.Table.Name
                    (String.Join(",",columnNames))
                    (String.Join(",",values |> Array.map(fun p -> "?"))))
                cmd.Parameters.AddRange(values)
                cmd.CommandText <- sb.ToString()
                cmd

            let lastInsertId () =
                let cmd = new OdbcCommand()
                cmd.Connection <- con :?> OdbcConnection
                cmd.CommandText <- "SELECT @@IDENTITY AS id;"
                cmd

            let createUpdateCommand (entity:SqlEntity) changedColumns =
                let cmd = new OdbcCommand()
                cmd.Connection <- con :?> OdbcConnection
                let pk = pkLookup.[entity.Table.FullName] 
                sb.Clear() |> ignore

                if changedColumns |> List.exists ((=)pk) then failwith "Error - you cannot change the primary key of an entity."

                let pkValue = 
                    match entity.GetColumnOption<obj> pk with
                    | Some v -> v
                    | None -> failwith "Error - you cannot update an entity that does not have a primary key."
                
                let data = 
                    (([],0),changedColumns)
                    ||> List.fold(fun (out,i) col ->
                        let p = 
                            match entity.GetColumnOption<obj> col with
                            | Some v -> OdbcParameter(null,v)
                            | None -> OdbcParameter(null,DBNull.Value)
                        (col,p)::out,i+1)
                    |> fun (x,_)-> x 
                    |> List.rev
                    |> List.toArray 
                
                let pkParam = OdbcParameter(null, pkValue)

                ~~(sprintf "UPDATE %s SET %s WHERE %s = ?;" 
                    entity.Table.Name
                    (String.Join(",", data |> Array.map(fun (c,p) -> sprintf "%s = %s" c "?" ) ))
                    pk)

                cmd.Parameters.AddRange(data |> Array.map snd)
                cmd.Parameters.Add pkParam |> ignore
                cmd.CommandText <- sb.ToString()
                cmd
            
            let createDeleteCommand (entity:SqlEntity) =
                let cmd = new OdbcCommand()
                cmd.Connection <- con :?> OdbcConnection
                sb.Clear() |> ignore
                let pk = pkLookup.[entity.Table.FullName] 
                sb.Clear() |> ignore
                let pkValue = 
                    match entity.GetColumnOption<obj> pk with
                    | Some v -> v
                    | None -> failwith "Error - you cannot delete an entity that does not have a primary key."
                cmd.Parameters.AddWithValue("@id",pkValue) |> ignore
                ~~(sprintf "DELETE FROM %s WHERE %s = ?" entity.Table.Name pk )
                cmd.CommandText <- sb.ToString()
                cmd

            use scope = new Transactions.TransactionScope()
            try                
                if con.State <> ConnectionState.Open then con.Open()         
                // initially supporting update/create/delete of single entities, no hierarchies yet
                entities
                |> List.iter(fun e -> 
                    match e._State with
                    | Created -> 
                        let cmd = createInsertCommand e
                        Common.QueryEvents.PublishSqlQuery cmd.CommandText
                        cmd.ExecuteNonQuery() |> ignore
                        let id = (lastInsertId()).ExecuteScalar()
                        match e.GetColumnOption pkLookup.[e.Table.FullName] with
                        | Some v -> () // if the primary key exists, do nothing
                                       // this is because non-identity columns will have been set 
                                       // manually and in that case scope_identity would bring back 0 "" or whatever
                        | None ->  e.SetColumnSilent(pkLookup.[e.Table.FullName], id)
                        e._State <- Unchanged
                    | Modified fields -> 
                        let cmd = createUpdateCommand e fields
                        Common.QueryEvents.PublishSqlQuery cmd.CommandText
                        cmd.ExecuteNonQuery() |> ignore
                        e._State <- Unchanged
                    | Deleted -> 
                        let cmd = createDeleteCommand e
                        Common.QueryEvents.PublishSqlQuery cmd.CommandText
                        cmd.ExecuteNonQuery() |> ignore
                        // remove the pk to prevent this attempting to be used again
                        e.SetColumnOptionSilent(pkLookup.[e.Table.FullName], None)
                    | Unchanged -> failwith "Unchanged entity encountered in update list - this should not be possible!")
                scope.Complete()
            finally
                con.Close()<|MERGE_RESOLUTION|>--- conflicted
+++ resolved
@@ -158,102 +158,10 @@
                             ForeignTable=toSchema (reader.GetString(8)) (reader.GetString(1)); ForeignKey=reader.GetString(2) } ] 
             relationshipLookup.Add(table.FullName,(children,parents))
             (children,parents)    
-<<<<<<< HEAD
-        member __.GetSprocs(con) = 
-            let con = con:?>OdbcConnection
-            if con.State <> ConnectionState.Open then con.Open()
-            //todo: this whole function needs cleaning up
-            let baseQuery = @"SELECT 
-                              SPECIFIC_SCHEMA
-                              ,SPECIFIC_NAME
-                              ,ORDINAL_POSITION
-                              ,PARAMETER_MODE
-                              ,PARAMETER_NAME
-                              ,DATA_TYPE
-                              ,CHARACTER_MAXIMUM_LENGTH
-                            FROM INFORMATION_SCHEMA.PARAMETERS a
-                            JOIN sys.procedures b on a.SPECIFIC_NAME = b.name"
-            use reader = executeSql con baseQuery
-            let meta =
-                [ while reader.Read() do
-                       yield 
-                           (reader.GetString(0),
-                            reader.GetString(1),
-                            reader.GetInt32(2),
-                            reader.GetString(3),
-                            reader.GetString(4),
-                            reader.GetString(5),
-                            Some <| reader.GetInt32(6)) ]
-                |> Seq.groupBy(fun (schema,name,_,_,_,_,_) -> sprintf "%s.%s" schema name)
-                |> Seq.choose(fun (name,values) ->
-                   // don't create procs that have unsupported datatypes
-                   let values' = 
-                      values 
-                      |> Seq.choose(fun (_,_,ordinal,mode,name,dt,maxLen)  ->
-                         if mode <> "IN" then None else
-                         match sqlToClr dt, sqlToEnum dt with
-                         |Some(clr), Some(sql) -> Some (ordinal,mode,name,clr,sql,maxLen)
-                         | _ -> None)
-                   if Seq.length values = Seq.length values' then Some (name,values') else None)
-                |> Seq.map(fun (name, values) ->  
-                    let parameters = 
-                        values |> Seq.map(fun (ordinal,mode,name,clr,sql,maxLen) -> 
-                               { Name=name; Ordinal=ordinal
-                                 Direction = if mode = "IN" then ParameterDirection.Input else ParameterDirection.Output
-                                 MaxLength = maxLen
-                                 ClrType = clr
-                                 DbType = sql } )
-                        |> Seq.sortBy( fun p -> p.Ordinal)     
-                        |> Seq.toList            
-                    {FullName = name
                      DbName = name
-                     Params = parameters
-                     ReturnColumns = [] })
-                |> Seq.toList
-            reader.Dispose()
-       
-            meta
-            |> List.choose(fun sproc ->
-                use com = new OdbcCommand(sproc.FullName,con)
-                com.CommandType <- CommandType.StoredProcedure
-                try // try / catch here as this stuff is still experimental
-                  sproc.Params
-                  |> List.iter(fun p ->
-                    let p' = OdbcParameter()           
-                    p'.ParameterName <- p.Name
-                    p'.DbType <- p.DbType
-                    p'.Value <- 
-                         if p.ClrType = typeof<string> then box "1"
-                         elif p.ClrType = typeof<DateTime> then box (DateTime(2000,1,1))
-                         elif p.ClrType.IsArray then box (Array.zeroCreate 0)
-                         // warning: i might have missed cases here and this next call will
-                         // blow if the type doesn't have a parameterless ctor
-                         else Activator.CreateInstance(p.ClrType)
-                    com.Parameters.Add p' |> ignore)
-                  use reader = com.ExecuteReader(CommandBehavior.SchemaOnly)
-                  let schema = reader.GetSchemaTable()
-                  let columns = 
-                      if schema = null then [] else
-                      schema.Rows
-                      |> Seq.cast<DataRow>
-                      |> Seq.choose(fun row -> 
-                           (clrToEnum (row.["DataType"] :?> Type).FullName ) 
-                           |> Option.map( fun sql ->
-                                 { Name = row.["ColumnName"] :?> string; ClrType = (row.["DataType"] :?> Type ); 
-                                   DbType = sql; IsPrimarKey = false; IsNullable=false } ))
-                      |> Seq.toList
-                  if schema = null || columns.Length = schema.Rows.Count then
-                     Some { sproc with ReturnColumns = columns }
-                  else None
-                with 
-                | ex -> System.Diagnostics.Debug.WriteLine(sprintf "Failed to retrieve metadata whilst executing sproc %s\r\n : %s" sproc.FullName (ex.ToString()))
-                        None 
-         )
-=======
 
         member __.GetSprocs(con) =
             failwith "The ODBC type provider does not currently support Stored Procedures operations."
->>>>>>> 63c6ad4c
 
         member this.GetIndividualsQueryText(table,amount) =
             sprintf "SELECT * FROM `%s`" table.Name
