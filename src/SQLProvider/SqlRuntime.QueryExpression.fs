--- conflicted
+++ resolved
@@ -591,10 +591,7 @@
             // to the only table in the query, so replace it
             if String.IsNullOrWhiteSpace(name) || name = "__base__" || entityIndex.Count = 0 then (fst sqlQuery.UltimateChild.Value)
             else 
-                let tbl = 
-                    if name.StartsWith "Item" then Utilities.resolveTuplePropertyName name entityIndex
-                    elif sqlQuery.Aliases.Count > 0 then name
-                    else ""
+                let tbl = Utilities.resolveTuplePropertyName name entityIndex
                 if tbl = "" then baseAlias else tbl
 
         
@@ -602,13 +599,7 @@
         let rec visitCanonicals resolverfunc = function
             | CanonicalOperation(subItem, col) -> 
                 let resolver (al:string) = // Don't try to resolve if already resolved
-<<<<<<< HEAD
-                    if al = "" || al.StartsWith "Item" then resolverfunc al 
-                    elif sqlQuery.Aliases.Count > 0 then al
-                    else resolverfunc al 
-=======
                     if al = "" || al.StartsWith "Item" || entityIndex.Count = 0 then resolverfunc al else al
->>>>>>> 24c55533
                 let resolvedSub =
                     match subItem with
                     | BasicMathOfColumns(op,al,col2) -> BasicMathOfColumns(op,resolver al, visitCanonicals resolverfunc col2)
