--- conflicted
+++ resolved
@@ -35,13 +35,8 @@
             // in the second case we also need to change any property on the input tuple into calls
             // onto GetSubEntity on the result parameter with the correct alias
 
-<<<<<<< HEAD
-        let projectionMap = Dictionary<string,ProjectionItem ResizeArray>()
-        let groupProjectionMap = ResizeArray<AggregateOperation>()
-=======
-        let projectionMap = Dictionary<string,string ResizeArray>()
+        let projectionMap = Dictionary<string,ProjectionParameter ResizeArray>()
         let groupProjectionMap = ResizeArray<SqlColumnType>()
->>>>>>> 44d985bd
         
         let (|SourceTupleGet|_|) (e:Expression) =
             match e with
@@ -192,24 +187,6 @@
                          | false -> Expression.Call(databaseParam,mi,Expression.Constant(key))
                          | true -> Expression.Call(Expression.Parameter(typeof<SqlEntity>,alias),mi,Expression.Constant(key)))
                 | None -> None
-
-            | _, (SqlColumnGet(alias,col,t) as op) ->
-                match op with
-                | MethodCall(_,mi,_) ->
-                    let genKey = "gen" + col.GetHashCode().ToString()
-                    match projectionMap.TryGetValue alias with
-                    | true, values when values.Count > 0 -> values.Add(OperationColumn(genKey, col))
-                    | false, _ -> projectionMap.Add(alias,new ResizeArray<_>(seq{yield OperationColumn(genKey, col)}))
-                    | _ -> ()
-                    if mi.IsStatic then
-                        Some (Expression.Call(mi,
-                                Expression.Call(databaseParam,getSubEntityMi,Expression.Constant(alias),Expression.Constant(genKey)),
-                                    Expression.Constant(genKey)))
-                    else
-                        Some (Expression.Call(
-                                Expression.Call(databaseParam,getSubEntityMi,Expression.Constant(alias),Expression.Constant(genKey)),
-                                    mi ,Expression.Constant(genKey)))
-                | _ -> None
             | _ -> None
 
 
@@ -349,7 +326,7 @@
                     match sqlQuery.Grouping.Length > 0 with
                     | true -> Expression.Parameter(typeof<System.Linq.IGrouping<_,SqlEntity>>,"result")
                     | false -> Expression.Parameter(typeof<SqlEntity>,"result")
-                let pmap = Dictionary<string,ProjectionItem ResizeArray>()
+                let pmap = Dictionary<string,ProjectionParameter ResizeArray>()
                 pmap.Add(baseAlias, new ResizeArray<_>())
                 (Expression.Lambda(initDbParam,initDbParam).Compile(),pmap)
             | projs -> 
@@ -462,7 +439,7 @@
                     //QueryEvents.PublishExpression fixedParams
                     fixedParams,projectionMap
                 
-                let rec composeProjections projs prevLambda (foundparams : Dictionary<string, ResizeArray<ProjectionItem>>) = 
+                let rec composeProjections projs prevLambda (foundparams : Dictionary<string, ResizeArray<ProjectionParameter>>) = 
                     match projs with 
                     | [] -> prevLambda, foundparams
                     | proj::tail -> 
@@ -470,7 +447,7 @@
                         dbparams1 |> Seq.iter(fun k -> foundparams.[k.Key] <- k.Value )
                         composeProjections tail lambda1 foundparams
 
-                let generatedMegaLambda, finalParams = composeProjections projs (Unchecked.defaultof<LambdaExpression>) (Dictionary<string, ResizeArray<ProjectionItem>>())
+                let generatedMegaLambda, finalParams = composeProjections projs (Unchecked.defaultof<LambdaExpression>) (Dictionary<string, ResizeArray<ProjectionParameter>>())
                 QueryEvents.PublishExpression generatedMegaLambda
                 (generatedMegaLambda.Compile(),finalParams)
 
@@ -498,7 +475,7 @@
                             let itms = projectionColumns |> Seq.map(fun p -> p.Value) |> Seq.concat |> Seq.distinct |> Seq.toList
                             let selKey = (projectionColumns.Keys |> Seq.head)
                             projectionColumns.Clear()
-                            projectionColumns.Add(selKey, new ResizeArray<ProjectionItem>(itms))
+                            projectionColumns.Add(selKey, new ResizeArray<ProjectionParameter>(itms))
                             projectionColumns.Keys |> Seq.head
 
                { sqlQuery with UltimateChild = Some(alias,snd sqlQuery.UltimateChild.Value) }, alias
