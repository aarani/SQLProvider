--- conflicted
+++ resolved
@@ -224,11 +224,7 @@
                 if not isOk then None
                 else
                 Some(("Item"+(memberName+(findNested x 7)).ToString()),KeyColumn key,meth.ReturnType) 
-<<<<<<< HEAD
-            | _ -> Some(m.Member.Name,KeyColumn key,meth.ReturnType) 
-=======
             | _ -> Some(m.Member.Name,KeyColumn key,meth.ReturnType)
->>>>>>> 24c55533
         | p when p.NodeType = ExpressionType.Parameter ->
             let par = p :?> ParameterExpression
             Some((if String.IsNullOrEmpty par.Name then String.Empty else par.Name),KeyColumn key,meth.ReturnType) 
