--- conflicted
+++ resolved
@@ -247,28 +247,16 @@
     | Set of seq<ReturnSetType>
 
 and ISqlDataContext =       
-<<<<<<< HEAD
-    abstract ConnectionString       : string
-    abstract CreateRelated          : SqlEntity * string * string * string * string * string * RelationshipDirection -> System.Linq.IQueryable<SqlEntity>
-    abstract CreateEntities         : string -> System.Linq.IQueryable<SqlEntity>
-    abstract CallSproc              : SprocDefinition * QueryParameter[] * obj[] -> obj
-    abstract GetIndividual          : string * obj -> SqlEntity
-    abstract SubmitChangedEntity    : SqlEntity -> unit
-    abstract SubmitPendingChanges   : unit -> unit
-    abstract ClearPendingChanges    : unit -> unit
-    abstract GetPendingEntities     : unit -> SqlEntity list
-=======
     abstract ConnectionString           : string
     abstract CreateRelated              : SqlEntity * string * string * string * string * string * RelationshipDirection -> System.Linq.IQueryable<SqlEntity>
     abstract CreateEntities             : string -> System.Linq.IQueryable<SqlEntity>
-    abstract CallSproc                  : string * string [] * DbType [] * obj [] -> SqlEntity list
+    abstract CallSproc              : SprocDefinition * QueryParameter[] * obj[] -> obj
     abstract GetIndividual              : string * obj -> SqlEntity
     abstract SubmitChangedEntity        : SqlEntity -> unit
     abstract SubmitPendingChanges       : unit -> unit
     abstract ClearPendingChanges        : unit -> unit
     abstract GetPendingEntities         : unit -> SqlEntity list
     abstract GetPrimaryKeyDefinition    : string -> string
->>>>>>> 277d6df2
 
          
 and LinkData =
