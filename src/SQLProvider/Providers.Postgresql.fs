﻿namespace FSharp.Data.Sql.Providers

open System
open System.Collections.Generic
open System.Data
open System.Reflection
open System.Threading
open FSharp.Data.Sql
open FSharp.Data.Sql.Schema
open FSharp.Data.Sql.Common

module PostgreSQL =
    let mutable resolutionPath = String.Empty
    let mutable owner = [| "public" |]
    let mutable referencedAssemblies = [| |]

    let assemblyNames = [
        "Npgsql.dll"
    ]

    let assembly =
        lazy Reflection.tryLoadAssemblyFrom resolutionPath referencedAssemblies assemblyNames

    let findType name = 
        match assembly.Value with
        | Choice1Of2(assembly) -> assembly.GetTypes() |> Array.find(fun t -> t.Name = name)
        | Choice2Of2(paths) -> 
           failwithf "Unable to resolve assemblies. One of %s must exist in the paths: %s %s"
                (String.Join(", ", assemblyNames |> List.toArray)) 
                Environment.NewLine
                (String.Join(Environment.NewLine, paths))
    
    
    let checkType name = 
        match assembly.Value with
        | Choice1Of2(assembly) -> assembly.GetTypes() |> Array.exists(fun t -> t.Name = name) 
        | Choice2Of2 _ -> false

    let connectionType = lazy (findType "NpgsqlConnection")
    let commandType = lazy (findType "NpgsqlCommand")
    let parameterType = lazy (findType "NpgsqlParameter")

    let dbType = lazy (findType "NpgsqlDbType")
    let dbTypeGetter = lazy (parameterType.Value.GetProperty("NpgsqlDbType").GetGetMethod())
    let dbTypeSetter = lazy (parameterType.Value.GetProperty("NpgsqlDbType").GetSetMethod())
    let getSchemaMethod = lazy (connectionType.Value.GetMethod("GetSchema",[|typeof<string>; typeof<string[]>|]))
        
    let isSupportedType = function
        | "abstime"     -> false                            // The types abstime and reltime are lower precision types which are used internally.
                                                            // You are discouraged from using these types in applications; these internal types
                                                            // might disappear in a future release.
        | "box"         -> checkType "NpgsqlBox"
        | "cidr"        -> checkType "NpgsqlInet"
        | "circle"      -> checkType "NpgsqlCircle"
        | "date"        -> checkType "NpgsqlDate"
        | "inet"        -> checkType "NpgsqlInet"
        | "interval"    -> checkType "NpgsqlTimeSpan"
        | "line"        -> checkType "NpgsqlLine"
        | "lseg"        -> checkType "NpgsqlLSeg"
        | "path"        -> checkType "NpgsqlPath"
        | "point"       -> checkType "NpgsqlPoint"
        | "polygon"     -> checkType "NpgsqlPolygon"
        | "timestamp"   -> checkType "NpgsqlDateTime"
        | "timestamptz" -> checkType "NpgsqlDateTime"
        | "tsquery"     -> checkType "NpgsqlTsQuery"
        | "tsvector"    -> checkType "NpgsqlTsVector"
        | _             -> true

    let mapNpgsqlDbTypeToClrType = function
        | "abstime"     -> Some typeof<DateTime>
        | "bigint"      -> Some typeof<int64>
        | "bit"         -> Some typeof<bool>                // Fixed-width bit array; by default bit(1) is mapped to boolean and larger type values to BitString.
        | "boolean"     -> Some typeof<bool>
        | "box"         -> Some typeof<obj>
        | "bytea"       -> Some typeof<byte[]>
        | "char"        -> Some typeof<char[]>              // Fixed-width character array.
        | "cid"         -> Some typeof<uint32>
        | "cidr"        -> Some typeof<obj>
        | "circle"      -> Some typeof<obj>
        | "date"        -> Some typeof<DateTime>
        | "double"      -> Some typeof<double>
        | "hstore"      -> Some typeof<obj>                 // Npgsql maps to IDictionary<string,string>, but provider is currently unable to support
                                                            // the type because data_type returns `USER-DEFINED` and real type name is in udt_name.
        | "inet"        -> Some typeof<obj>                 // System.Net.IPAddress
        | "integer"     -> Some typeof<int32>
        | "interval"    -> Some typeof<TimeSpan>
        | "json"        -> Some typeof<string>
        | "jsonb"       -> Some typeof<string>
        | "line"        -> Some typeof<obj>
        | "lseg"        -> Some typeof<obj>
        | "macaddr"     -> Some typeof<obj>                 // System.Net.NetworkInformation.PhysicalAddress
        | "money"       -> Some typeof<decimal>
        | "name"        -> Some typeof<string>
        | "numeric"     -> Some typeof<decimal>
        | "oid"         -> Some typeof<uint32>
        | "oidvector"   -> Some typeof<uint32[]>
        | "path"        -> Some typeof<obj>
        | "point"       -> Some typeof<obj>
        | "polygon"     -> Some typeof<obj>
        | "real"        -> Some typeof<single>
        | "refcursor"   -> Some typeof<SqlEntity[]>
        | "singlechar"  -> Some typeof<char>
        | "smallint"    -> Some typeof<int16>
        | "text"        -> Some typeof<string>
        | "time"        -> Some typeof<DateTime>
        | "timestamp"   -> Some typeof<DateTime>
        | "timestamptz" -> Some typeof<DateTime>
        | "timetz"      -> Some typeof<DateTime>
        | "tsquery"     -> Some typeof<obj>
        | "tsvector"    -> Some typeof<obj>
        | "unknown"     -> Some typeof<obj>
        | "uuid"        -> Some typeof<Guid>
        | "varbit"      -> Some typeof<obj>                 // Variable-length bit array, maps to System.Collections.BitArray
        | "varchar"     -> Some typeof<string>
        | "xid"         -> Some typeof<uint32>
        | "xml"         -> Some typeof<string>
        | "array"
        | "composite"
        | "enum"
        | "range"
        | _             -> None                             // Special enum values need separate handling

    let mapNpgsqlDbTypeToDataType = function
        | "char" -> "character"
        | "double" -> "double precision"
        | "singlechar" -> "\"char\""
        | "time" -> "time without time zone"
        | "timestamp" -> "timestamp without time zone"
        | "timestamptz" -> "timestamp with time zone"
        | "timetz" -> "time with time zone"
        | "varbit" -> "bit varying"
        | "varchar" -> "character varying"
        | name -> name

    let getDbType(providerType) =
        let parameterType = parameterType.Value
        let p = Activator.CreateInstance(parameterType, [| |]) :?> IDbDataParameter
        dbTypeSetter.Value.Invoke(p, [|providerType|]) |> ignore
        p.DbType

    let mutable typeMappings = []
    let mutable findClrType : (string -> TypeMapping option)  = fun _ -> failwith "!"
    let mutable findDbType : (string -> TypeMapping option)  = fun _ -> failwith "!"

    let createTypeMappings() =
        let typ = dbType.Value

        let mappings =
            let enumMappings =
                [ for v in Enum.GetValues(typ) -> Enum.GetName(typ, v).ToLower(), unbox<int> v ]
                |> List.filter (fst >> isSupportedType)
                |> List.choose (fun (name, value) ->
                    match mapNpgsqlDbTypeToClrType name with
                    | Some(t) -> Some({ ProviderTypeName = Some(mapNpgsqlDbTypeToDataType name)
                                        ClrType = t.ToString()
                                        DbType = (getDbType value)
                                        ProviderType = Some value })
                    | None -> None)
            let refCursor = enumMappings |> List.find (fun x -> x.ProviderTypeName = Some "refcursor")
            enumMappings @ [{ refCursor with ProviderTypeName = Some "SETOF refcursor" }]

        let adjustments =
            [ (typeof<DateTime>.ToString(), DbType.DateTime)
              (typeof<string>.ToString(), DbType.String) ]
            |> List.map (fun (``type``,dbType) -> ``type``,mappings |> List.find (fun mp -> mp.ClrType = ``type`` && mp.DbType = dbType))

        let clrMappings =
            mappings
            |> List.map (fun m -> m.ClrType, m)
            |> (fun tys -> List.append tys adjustments)
            |> Map.ofList

        let dbMappings =
            mappings
            |> List.map (fun m -> m.ProviderTypeName.Value, m)
            |> Map.ofList

        typeMappings <- mappings
        findClrType <- clrMappings.TryFind
        findDbType <- dbMappings.TryFind

    let getSchema name (args:string[]) (conn:IDbConnection) = 
        getSchemaMethod.Value.Invoke(conn,[|name; args|]) :?> DataTable


    let createConnection connectionString = 
        try
            Activator.CreateInstance(connectionType.Value,[|box connectionString|]) :?> IDbConnection
        with 
          | :? System.Reflection.TargetInvocationException as e ->
            failwithf "Could not create the connection, most likely this means that the connectionString is wrong. See error from Npgsql to troubleshoot: %s" e.InnerException.Message

    let createCommand commandText connection = 
        try
            Activator.CreateInstance(commandType.Value,[|box commandText;box connection|]) :?> IDbCommand
        with 
          | :? System.Reflection.TargetInvocationException as e ->
            failwithf "Could not create the command, error from Npgsql %s" e.InnerException.Message

    let createCommandParameter sprocCommand (param:QueryParameter) value =
        let mapping = if value <> null && (not sprocCommand) then (findClrType (value.GetType().ToString())) else None
        let p = Activator.CreateInstance(parameterType.Value, [||]) :?> IDbDataParameter
        p.ParameterName <- param.Name
        p.Value <- box value
        p.DbType <- (defaultArg mapping param.TypeMapping).DbType
        p.Direction <- param.Direction
        Option.iter (fun l -> p.Size <- l) param.Length
        p

    let tryReadValueProperty instance = 
        let typ = instance.GetType()
        let prop = typ.GetProperty("Value")
        if prop <> null
        then prop.GetGetMethod().Invoke(instance, [||]) |> Some
        else None   

    let readParameter (parameter:IDbDataParameter) =
        match parameter.DbType, (dbTypeGetter.Value.Invoke(parameter, [||]) :?> int) with
        | DbType.Object, 23 ->
            match parameter.Value with
            | null -> null
            | value -> Sql.dataReaderToArray (value :?> IDataReader) |> Seq.toArray |> box
        | _ ->
            match tryReadValueProperty parameter.Value with
            | Some(obj) -> obj |> box
            | _ -> parameter.Value |> box

    let executeSprocCommand (com:IDbCommand) (inputParams:QueryParameter[]) (retCols:QueryParameter[]) (values:obj[]) = 
        let inputParameters = inputParams |> Array.filter (fun p -> p.Direction = ParameterDirection.Input)
        
        let outps =
             retCols
             |> Array.map(fun ip ->
                 let p = createCommandParameter true ip null
                 (ip.Ordinal, p))
        
        let inps =
             inputParameters
             |> Array.mapi(fun i ip ->
                 let p = createCommandParameter true ip values.[i]
                 (ip.Ordinal,p))

        Array.append outps inps
        |> Array.sortBy fst
        |> Array.iter (fun (_,p) -> com.Parameters.Add(p) |> ignore)

        let tran = com.Connection.BeginTransaction()
        let entities = 
            try
                match retCols with
                | [||] -> com.ExecuteNonQuery() |> ignore; Unit
                | [|col|] ->
                    match col.TypeMapping.ProviderTypeName with
                    | Some "refcursor" ->
                        use reader = com.ExecuteReader()
                        SingleResultSet(col.Name, Sql.dataReaderToArray reader)
                    | Some "SETOF refcursor" ->
                        use reader = com.ExecuteReader()
                        let results = ref [ResultSet("ReturnValue", Sql.dataReaderToArray reader)]
                        let i = ref 1
                        while reader.NextResult() do
                             results := ResultSet("ReturnValue" + (string !i), Sql.dataReaderToArray reader) :: !results
                             incr(i)
                        Set(!results)
                    | _ -> 
                        match outps |> Array.tryFind (fun (_,p) -> p.ParameterName = col.Name) with
                        | Some(_,p) -> Scalar(p.ParameterName, com.ExecuteScalar())
                        | None -> failwithf "Excepted return column %s but could not find it in the parameter set" col.Name
                | cols -> 
                    com.ExecuteNonQuery() |> ignore
                    let returnValues = 
                        cols 
                        |> Array.map (fun col ->
                            match outps |> Array.tryFind (fun (_,p) -> p.ParameterName = col.Name) with
                            | Some(_,p) ->
                                match col.TypeMapping.ProviderTypeName with
                                | Some "refcursor" -> ResultSet(col.Name, readParameter p :?> ResultSet)
                                | _ -> ScalarResultSet(col.Name, readParameter p)
                            | None -> failwithf "Excepted return column %s but could not find it in the parameter set" col.Name
                        )
                    Set(returnValues)
            finally 
                tran.Commit()

        entities 

    let getSprocs con =
         let query = @"SELECT  r.specific_name AS id,
                               r.routine_schema AS schema_name,
                               r.routine_name AS name,
                               r.data_type AS returntype,
                               (SELECT  STRING_AGG(x.param, E'\n')
                                  FROM  (SELECT  p.parameter_mode || ';' || p.parameter_name || ';' || p.data_type AS param
                                           FROM  information_schema.parameters p
                                          WHERE  p.specific_name = r.specific_name
                                       ORDER BY  p.ordinal_position) x) AS args
                         FROM  information_schema.routines r
                        WHERE      r.routine_schema NOT IN ('pg_catalog', 'information_schema')
                               AND r.routine_name NOT IN (SELECT  routine_name
                                                            FROM  information_schema.routines
                                                        GROUP BY  routine_name
                                                          HAVING  COUNT(routine_name) > 1)"
         Sql.executeSqlAsDataTable createCommand query con
         |> DataTable.map (fun r -> 
             let name = { ProcName = Sql.dbUnbox<string> r.["name"]
                          Owner = Sql.dbUnbox<string> r.["schema_name"]
                          PackageName = String.Empty }
             let sparams =
                 match Sql.dbUnbox<string> r.["args"] with
                 | null -> []
                 | args ->
                     args.Split('\n')
                     |> Array.mapi (fun i arg ->
                         let direction, name, typeName =
                             match arg.Split(';') with
                             | [| direction; name; typeName |] -> direction, name, typeName
                             | _ -> failwith "Invalid procedure argument description."
                         findDbType typeName
                         |> Option.map (fun m ->
                             { Name = name
                               TypeMapping = m
                               Direction =
                                 match direction.ToLower() with
                                 | "in" -> ParameterDirection.Input
                                 | "inout" -> ParameterDirection.InputOutput
                                 | "out" -> ParameterDirection.Output
                                 | _ -> failwithf "Unknown parameter direction value %s." direction
                               Ordinal = i
                               Length = None }))
                     |> Array.choose id
                     |> Array.toList
             let rcolumns =
                 let rcolumns = sparams |> List.filter (fun p -> p.Direction <> ParameterDirection.Input)
                 match Sql.dbUnbox<string> r.["returntype"] with
                 | null -> rcolumns
                 | rtype ->
                     findDbType rtype
                     |> Option.map (fun m ->
                         { Name = "ReturnValue"
                           TypeMapping = m
                           Direction = ParameterDirection.ReturnValue
                           Ordinal = 0
                           Length = None })
                     |> Option.fold (fun acc col -> col :: acc) rcolumns
             Root("Functions", Sproc({ Name = name; Params = (fun con -> sparams); ReturnColumns = (fun con _ -> rcolumns) })))

type internal PostgresqlProvider(resolutionPath, owner, referencedAssemblies) as this =
    let pkLookup = Dictionary<string,string>()
    let tableLookup = Dictionary<string,Table>()
    let columnLookup = Dictionary<string,Column list>()
    let relationshipLookup = Dictionary<string,Relationship list * Relationship list>()

    do
        PostgreSQL.resolutionPath <- resolutionPath
        PostgreSQL.referencedAssemblies <- referencedAssemblies

        if not(String.IsNullOrEmpty owner) then
            PostgreSQL.owner <- Array.append PostgreSQL.owner (owner.Split ',')

    interface ISqlProvider with
        member __.CreateConnection(connectionString) = PostgreSQL.createConnection connectionString
        member __.CreateCommand(connection,commandText) =  PostgreSQL.createCommand commandText connection
        member __.CreateCommandParameter(param, value) = PostgreSQL.createCommandParameter false param value
        member __.ExecuteSprocCommand(con, param, retCols, values:obj array) = PostgreSQL.executeSprocCommand con param retCols values
        member __.CreateTypeMappings(_) = PostgreSQL.createTypeMappings()

        member __.GetTables(con,cs) =
<<<<<<< HEAD
            use reader = Sql.executeSql PostgreSQL.createCommand (sprintf "SELECT  table_schema,
                                                          table_name,
                                                          table_type
                                                    FROM  information_schema.tables
                                                   WHERE  table_schema = '%s'" PostgreSQL.owner) con
=======

            // for a list xs, glue together boolean OR queries.
            let ptr column (xs:string []) = 
                // don't to all the way to the end, we dont want a dangling OR
                [ for i = 0 to Array.length xs - 2 do
                    yield sprintf "%s = @p%d OR" column i
                  // add the last one.
                  yield sprintf "%s = @p%d;" column (Array.length xs - 1)
                ] |> String.concat " "

            let baseQuery = 
              sprintf "SELECT  table_schema,
                               table_name,
                               table_type
                        FROM   information_schema.tables
                        WHERE  %s" (ptr "table_schema" PostgreSQL.owner)
            
            use command = PostgreSQL.createCommand baseQuery con

            for i = 0 to PostgreSQL.owner.Length-1 do
                let c = QueryParameter.Create(sprintf "@p%d" i,i) 
                command.Parameters.Add ( PostgreSQL.createCommandParameter false c PostgreSQL.owner.[i] )
                |> ignore
          
            use reader = command.ExecuteReader()
>>>>>>> 901ee3e5
            [ while reader.Read() do
                let table = { Schema = Sql.dbUnbox<string> reader.["table_schema"]
                              Name = Sql.dbUnbox<string> reader.["table_name"]
                              Type = (Sql.dbUnbox<string> reader.["table_type"]).ToLower() }
                if tableLookup.ContainsKey table.FullName = false then
                    tableLookup.Add(table.FullName, table)
                yield table ]

        member __.GetPrimaryKey(table) =
            match pkLookup.TryGetValue table.FullName with
            | true, v -> Some v
            | _ -> None

        member __.GetColumns(con,table) =
            Monitor.Enter columnLookup
            try
                match columnLookup.TryGetValue table.FullName with
                | (true,data) -> data
                | _ ->
                    let baseQuery = @"SELECT  c.column_name,
                                              c.data_type,
                                              c.character_maximum_length,
                                              c.numeric_precision,
                                              c.is_nullable,
                                              (CASE WHEN pk.column_name IS NOT NULL THEN 'PRIMARY KEY' ELSE '' END) AS keytype
                                        FROM  information_schema.columns c
                                              LEFT JOIN  (SELECT  ku.table_catalog,
                                                                  ku.table_schema,
                                                                  ku.table_name,
                                                                  ku.column_name
                                                            FROM  information_schema.table_constraints AS tc
                                                                  INNER JOIN  information_schema.key_column_usage AS ku
                                                                              ON      tc.constraint_type = 'PRIMARY KEY'
                                                                                  AND tc.constraint_name = ku.constraint_name
                                                         ) pk
                                                         ON      c.table_catalog = pk.table_catalog
                                                             AND c.table_schema = pk.table_schema
                                                             AND c.table_name = pk.table_name
                                                             AND c.column_name = pk.column_name
                                       WHERE      c.table_schema = @schema
                                              AND c.table_name = @table
                                    ORDER BY  c.table_schema,
                                              c.table_name,
                                              c.ordinal_position"
                    use command = PostgreSQL.createCommand baseQuery con
                    PostgreSQL.createCommandParameter false (QueryParameter.Create("@schema", 0)) table.Schema |> command.Parameters.Add |> ignore
                    PostgreSQL.createCommandParameter false (QueryParameter.Create("@table", 1)) table.Name |> command.Parameters.Add |> ignore
                    Sql.connect con (fun _ ->
                        use reader = command.ExecuteReader()
                        let columns =
                            [ while reader.Read() do
                                let dataType = Sql.dbUnbox<string> reader.["data_type"]
                                match PostgreSQL.findDbType (dataType.ToLower()) with
                                | Some m ->
                                    let col =
                                        { Column.Name = Sql.dbUnbox<string> reader.["column_name"]
                                          TypeMapping = m
                                          IsNullable = (Sql.dbUnbox<string> reader.["is_nullable"]) = "YES"
                                          IsPrimarKey = (Sql.dbUnbox<string> reader.["keytype"]) = "PRIMARY KEY" }
                                    if col.IsPrimarKey && pkLookup.ContainsKey table.FullName = false then
                                        pkLookup.Add(table.FullName, col.Name)
                                    yield col
                                | _ -> failwithf "Could not get columns for `%s`, the type `%s` is unknown to Npgsql" table.FullName dataType ]
                        columnLookup.Add(table.FullName, columns)
                        columns)
            finally
                Monitor.Exit columnLookup

        member __.GetRelationships(con,table) =
            Monitor.Enter relationshipLookup
            try
                match relationshipLookup.TryGetValue(table.FullName) with
                | true,v -> v
                | _ ->
                    let baseQuery = @"SELECT  
                                         KCU1.CONSTRAINT_NAME AS FK_CONSTRAINT_NAME                                 
                                        ,KCU1.TABLE_NAME AS FK_TABLE_NAME 
                                        ,KCU1.COLUMN_NAME AS FK_COLUMN_NAME 
                                        ,KCU1.ORDINAL_POSITION AS FK_ORDINAL_POSITION 
                                        ,KCU2.CONSTRAINT_NAME AS REFERENCED_CONSTRAINT_NAME 
                                        ,KCU2.TABLE_NAME AS REFERENCED_TABLE_NAME 
                                        ,KCU2.COLUMN_NAME AS REFERENCED_COLUMN_NAME 
                                        ,KCU2.ORDINAL_POSITION AS REFERENCED_ORDINAL_POSITION 
                                        ,KCU1.CONSTRAINT_SCHEMA AS FK_CONSTRAINT_SCHEMA
                                        ,KCU2.CONSTRAINT_SCHEMA AS PK_CONSTRAINT_SCHEMA
                                    FROM INFORMATION_SCHEMA.REFERENTIAL_CONSTRAINTS AS RC 

                                    INNER JOIN INFORMATION_SCHEMA.KEY_COLUMN_USAGE AS KCU1 
                                        ON KCU1.CONSTRAINT_CATALOG = RC.CONSTRAINT_CATALOG  
                                        AND KCU1.CONSTRAINT_SCHEMA = RC.CONSTRAINT_SCHEMA 
                                        AND KCU1.CONSTRAINT_NAME = RC.CONSTRAINT_NAME 

                                    INNER JOIN INFORMATION_SCHEMA.KEY_COLUMN_USAGE AS KCU2 
                                        ON KCU2.CONSTRAINT_CATALOG = RC.UNIQUE_CONSTRAINT_CATALOG  
                                        AND KCU2.CONSTRAINT_SCHEMA = RC.UNIQUE_CONSTRAINT_SCHEMA 
                                        AND KCU2.CONSTRAINT_NAME = RC.UNIQUE_CONSTRAINT_NAME 
                                        AND KCU2.ORDINAL_POSITION = KCU1.ORDINAL_POSITION "
                    if con.State <> ConnectionState.Open then con.Open()
                    use reader = Sql.executeSql PostgreSQL.createCommand (sprintf "%s WHERE KCU2.TABLE_NAME = '%s'" baseQuery table.Name ) con
                    let children : Relationship list =
                        [ while reader.Read() do 
                            yield {
                                    Name = reader.GetString(0);
                                    PrimaryTable=Table.CreateFullName(reader.GetString(9), reader.GetString(5));
                                    PrimaryKey=reader.GetString(6)
                                    ForeignTable=Table.CreateFullName(reader.GetString(8), reader.GetString(1));
                                    ForeignKey=reader.GetString(2)
                                  } ] 
                    reader.Dispose()
                    use reader = Sql.executeSql PostgreSQL.createCommand (sprintf "%s WHERE KCU1.TABLE_NAME = '%s'" baseQuery table.Name ) con
                    let parents : Relationship list =
                        [ while reader.Read() do 
                            yield {
                                    Name = reader.GetString(0);
                                    PrimaryTable = Table.CreateFullName(reader.GetString(9), reader.GetString(5));
                                    PrimaryKey = reader.GetString(6)
                                    ForeignTable = Table.CreateFullName(reader.GetString(8), reader.GetString(1));
                                    ForeignKey = reader.GetString(2)
                                  } ] 
                    relationshipLookup.Add(table.FullName,(children,parents))
                    con.Close()
                    (children,parents)
                finally
                    Monitor.Exit relationshipLookup
        
        /// Have not attempted stored procs yet
        member __.GetSprocs(con) = Sql.connect con PostgreSQL.getSprocs 

        member this.GetIndividualsQueryText(table,amount) = sprintf "SELECT * FROM \"%s\".\"%s\" LIMIT %i;" table.Schema table.Name amount 

        member this.GetIndividualQueryText(table,column) = sprintf "SELECT * FROM \"%s\".\"%s\" WHERE \"%s\".\"%s\".\"%s\" = @id" table.Schema table.Name table.Schema table.Name  column

        member this.GenerateQueryText(sqlQuery,baseAlias,baseTable,projectionColumns) = 
            // NOTE: presently this is identical to the SQLite code (except the whitespace qualifiers),
            // however it is duplicated intentionally so that any Postgre specific
            // optimisations can be applied here.
            let sb = System.Text.StringBuilder()
            let parameters = ResizeArray<_>()
            let (~~) (t:string) = sb.Append t |> ignore
            
            // all tables should be aliased.
            // the LINQ infrastructure will cause this will happen by default if the query includes more than one table
            // if it does not, then we first need to create an alias for the single table
            let getTable x =
                match sqlQuery.Aliases.TryFind x with
                | Some(a) -> a
                | None -> baseTable

            let singleEntity = sqlQuery.Aliases.Count = 0
            // now we can build the sql query that has been simplified by the above expression converter
            // working on the basis that we will alias everything to make my life eaiser
            // first build  the select statment, this is easy ...
            let columns = 
                String.Join(",",
                    [|for KeyValue(k,v) in projectionColumns do
                        if v.Count = 0 then   // if no columns exist in the projection then get everything
                            for col in columnLookup.[(getTable k).FullName] |> List.map(fun c -> c.Name) do 
                                if singleEntity then yield sprintf "\"%s\".\"%s\" as \"%s\"" k col col
                                else yield sprintf "\"%s\".\"%s\" as \"%s.%s\"" k col k col
                        else
                            for col in v do 
                                if singleEntity then yield sprintf "\"%s\".\"%s\" as \"%s\"" k col col
                                else yield sprintf "\"%s\".\"%s\" as \"%s.%s\"" k col k col|]) // F# makes this so easy :)
        
            // next up is the filter expressions
            // NOTE: really need to assign the parameters their correct db types
            let param = ref 0
            let nextParam() =
                incr param
                sprintf "@param%i" !param

            let createParam (value:obj) =
                let paramName = nextParam()
                (this:>ISqlProvider).CreateCommandParameter(QueryParameter.Create(paramName, !param),value)

            let rec filterBuilder = function 
                | [] -> ()
                | (cond::conds) ->
                    let build op preds (rest:Condition list option) =
                        ~~ "("
                        preds |> List.iteri( fun i (alias,col,operator,data) ->
                                let extractData data = 
                                     match data with
                                     | Some(x) when box x :? obj array || operator = FSharp.Data.Sql.In || operator = FSharp.Data.Sql.NotIn -> 
                                         // in and not in operators pass an array
                                            (box x :?> obj []) |> Array.map createParam
                                     | Some(x) -> 
                                         [|createParam (box x)|]
                                     | None ->    [|createParam DBNull.Value|]

                                let prefix = if i>0 then (sprintf " %s " op) else ""
                                let paras = extractData data
                                ~~(sprintf "%s%s" prefix <|
                                    match operator with
                                    | FSharp.Data.Sql.IsNull -> (sprintf "\"%s\".\"%s\" IS NULL") alias col 
                                    | FSharp.Data.Sql.NotNull -> (sprintf "\"%s\".\"%s\" IS NOT NULL") alias col 
                                    | FSharp.Data.Sql.In ->                                     
                                        let text = String.Join(",",paras |> Array.map (fun p -> p.ParameterName))
                                        Array.iter parameters.Add paras
                                        (sprintf "\"%s\".\"%s\" IN (%s)") alias col text
                                    | FSharp.Data.Sql.NotIn ->                                    
                                        let text = String.Join(",",paras |> Array.map (fun p -> p.ParameterName))
                                        Array.iter parameters.Add paras
                                        (sprintf "\"%s\".\"%s\" NOT IN (%s)") alias col text 
                                    | _ -> 
                                        parameters.Add paras.[0]
                                        (sprintf "\"%s\".\"%s\" %s %s") alias col 
                                         (operator.ToString()) paras.[0].ParameterName)
                        )
                        // there's probably a nicer way to do this
                        let rec aux = function
                            | x::[] when preds.Length > 0 ->
                                ~~ (sprintf " %s " op)
                                filterBuilder [x]
                            | x::[] -> filterBuilder [x]
                            | x::xs when preds.Length > 0 ->
                                ~~ (sprintf " %s " op)
                                filterBuilder [x]
                                ~~ (sprintf " %s " op)
                                aux xs 
                            | x::xs ->
                                filterBuilder [x]
                                ~~ (sprintf " %s " op)
                                aux xs
                            | [] -> ()
                    
                        Option.iter aux rest
                        ~~ ")"
                
                    match cond with
                    | Or(preds,rest) -> build "OR" preds rest
                    | And(preds,rest) ->  build "AND" preds rest 
                
                    filterBuilder conds
                
            // next up is the FROM statement which includes joins .. 
            let fromBuilder() = 
                sqlQuery.Links
                |> List.iter(fun (fromAlias, data, destAlias)  ->
                    let joinType = if data.OuterJoin then "LEFT OUTER JOIN " else "INNER JOIN "
                    let destTable = getTable destAlias
                    ~~  (sprintf "%s \"%s\".\"%s\" as \"%s\" on \"%s\".\"%s\" = \"%s\".\"%s\" " 
                            joinType destTable.Schema destTable.Name destAlias 
                            (if data.RelDirection = RelationshipDirection.Parents then fromAlias else destAlias)
                            data.ForeignKey  
                            (if data.RelDirection = RelationshipDirection.Parents then destAlias else fromAlias) 
                            data.PrimaryKey))

            let orderByBuilder() =
                sqlQuery.Ordering
                |> List.iteri(fun i (alias,column,desc) -> 
                    if i > 0 then ~~ ", "
                    ~~ (sprintf "\"%s\".\"%s\" %s" alias column (if not desc then "DESC" else "")))

            // SELECT
            if sqlQuery.Distinct then ~~(sprintf "SELECT DISTINCT %s " columns)
            elif sqlQuery.Count then ~~("SELECT COUNT(1) ")
            else  ~~(sprintf "SELECT %s " columns)

            // FROM
            ~~(sprintf "FROM \"%s\".\"%s\" as \"%s\" " baseTable.Schema baseTable.Name  baseAlias)         
            fromBuilder()
            // WHERE
            if sqlQuery.Filters.Length > 0 then
                // each filter is effectively the entire contents of each where clause in the linq query,
                // of which there can be many. Simply turn them all into one big AND expression as that is the
                // only logical way to deal with them. 
                let f = [And([],Some sqlQuery.Filters)]
                ~~"WHERE " 
                filterBuilder f
        
            if sqlQuery.Ordering.Length > 0 then
                ~~"ORDER BY "
                orderByBuilder()

            match sqlQuery.Take, sqlQuery.Skip with
            | Some take, Some skip ->  ~~(sprintf " LIMIT %i OFFSET %i;" take skip)
            | Some take, None ->  ~~(sprintf " LIMIT %i;" take)
            | None, Some skip -> ~~(sprintf " LIMIT ALL OFFSET %i;" skip)
            | None, None -> ()

            let sql = sb.ToString()
            (sql,parameters)
        
        member this.ProcessUpdates(con, entities) =
            let sb = Text.StringBuilder()
            let (~~) (t:string) = sb.Append t |> ignore

            // ensure columns have been loaded
            entities |> List.map(fun e -> e.Table) 
                     |> Seq.distinct 
                     |> Seq.iter(fun t -> (this :> ISqlProvider).GetColumns(con,t) |> ignore )

            con.Open()
            let createInsertCommand (entity:SqlEntity) =                 
                let cmd = (this :> ISqlProvider).CreateCommand(con,"")
                cmd.Connection <- con 
                let pk = pkLookup.[entity.Table.FullName] 
                let columnNames, values = 
                    (([],0),entity.ColumnValues)
                    ||> Seq.fold(fun (out,i) (k,v) -> 
                        let name = sprintf "@param%i" i
                        let p = (this :> ISqlProvider).CreateCommandParameter(QueryParameter.Create(name,i),v)
                        (k,p)::out,i+1)
                    |> fun (x,_)-> x 
                    |> List.rev
                    |> List.toArray 
                    |> Array.unzip

                sb.Clear() |> ignore
                ~~(sprintf "INSERT INTO \"%s\".\"%s\" " entity.Table.Schema entity.Table.Name)

                match columnNames with
                | [||] -> ~~(sprintf "DEFAULT VALUES")
                | _ -> ~~(sprintf "(%s) VALUES (%s)"
                           (String.Join(",",columnNames |> Array.map (fun c -> sprintf "\"%s\"" c)))
                           (String.Join(",",values |> Array.map(fun p -> p.ParameterName))))

                ~~(sprintf " RETURNING \"%s\";" pk)

                values |> Array.iter (cmd.Parameters.Add >> ignore)
                cmd.CommandText <- sb.ToString()
                cmd

            let createUpdateCommand (entity:SqlEntity) changedColumns =
                let cmd = (this :> ISqlProvider).CreateCommand(con,"")
                cmd.Connection <- con 
                let pk = pkLookup.[entity.Table.FullName] 
                sb.Clear() |> ignore

                if changedColumns |> List.exists ((=)pk) then failwith "Error - you cannot change the primary key of an entity."

                let pkValue = 
                    match entity.GetColumnOption<obj> pk with
                    | Some v -> v
                    | None -> failwith "Error - you cannot update an entity that does not have a primary key."
                
                let data = 
                    (([],0),changedColumns)
                    ||> List.fold(fun (out,i) col ->                                                         
                        let name = sprintf "@param%i" i
                        let p = 
                            match entity.GetColumnOption<obj> col with
                            | Some v -> (this :> ISqlProvider).CreateCommandParameter(QueryParameter.Create(name,i),v)
                            | None -> (this :> ISqlProvider).CreateCommandParameter(QueryParameter.Create(name,i),DBNull.Value)
                        (col,p)::out,i+1)
                    |> fun (x,_)-> x 
                    |> List.rev
                    |> List.toArray 
                    
                
                let pkParam = (this :> ISqlProvider).CreateCommandParameter(QueryParameter.Create("@pk",0),pkValue)

                ~~(sprintf "UPDATE \"%s\".\"%s\" SET %s WHERE %s = @pk;" 
                    entity.Table.Schema entity.Table.Name
                    (String.Join(",", data |> Array.map(fun (c,p) -> sprintf "%s = %s" c p.ParameterName ) ))
                    pk)

                data |> Array.map snd |> Array.iter (cmd.Parameters.Add >> ignore)
                cmd.Parameters.Add pkParam |> ignore
                cmd.CommandText <- sb.ToString()
                cmd
            
            let createDeleteCommand (entity:SqlEntity) =
                let cmd = (this :> ISqlProvider).CreateCommand(con,"")
                cmd.Connection <- con 
                sb.Clear() |> ignore
                let pk = pkLookup.[entity.Table.FullName] 
                sb.Clear() |> ignore
                let pkValue = 
                    match entity.GetColumnOption<obj> pk with
                    | Some v -> v
                    | None -> failwith "Error - you cannot delete an entity that does not have a primary key."
                let p = (this :> ISqlProvider).CreateCommandParameter(QueryParameter.Create("@id",0),pkValue)

                cmd.Parameters.Add(p) |> ignore
                ~~(sprintf "DELETE FROM \"%s\".\"%s\" WHERE %s = @id" entity.Table.Schema entity.Table.Name pk )
                cmd.CommandText <- sb.ToString()
                cmd

            use scope = new Transactions.TransactionScope()
            try
                
                // close the connection first otherwise it won't get enlisted into the transaction 
                if con.State = ConnectionState.Open then con.Close()
                con.Open()          
                // initially supporting update/create/delete of single entities, no hierarchies yet
                entities
                |> List.iter(fun e -> 
                    match e._State with
                    | Created -> 
                        let cmd = createInsertCommand e
                        Common.QueryEvents.PublishSqlQuery cmd.CommandText
                        let id = cmd.ExecuteScalar()
                        match e.GetColumnOption pkLookup.[e.Table.FullName] with
                        | Some v -> () // if the primary key exists, do nothing
                                       // this is because non-identity columns will have been set 
                                       // manually and in that case scope_identity would bring back 0 "" or whatever
                        | None ->  e.SetColumnSilent(pkLookup.[e.Table.FullName], id)
                        e._State <- Unchanged
                    | Modified fields -> 
                        let cmd = createUpdateCommand e fields
                        Common.QueryEvents.PublishSqlQuery cmd.CommandText
                        cmd.ExecuteNonQuery() |> ignore
                        e._State <- Unchanged
                    | Deleted -> 
                        let cmd = createDeleteCommand e
                        Common.QueryEvents.PublishSqlQuery cmd.CommandText
                        cmd.ExecuteNonQuery() |> ignore
                        // remove the pk to prevent this attempting to be used again
                        e.SetColumnOptionSilent(pkLookup.[e.Table.FullName], None)
                    | Unchanged -> failwith "Unchanged entity encountered in update list - this should not be possible!")
                scope.Complete()
            finally
                con.Close()<|MERGE_RESOLUTION|>--- conflicted
+++ resolved
@@ -365,13 +365,6 @@
         member __.CreateTypeMappings(_) = PostgreSQL.createTypeMappings()
 
         member __.GetTables(con,cs) =
-<<<<<<< HEAD
-            use reader = Sql.executeSql PostgreSQL.createCommand (sprintf "SELECT  table_schema,
-                                                          table_name,
-                                                          table_type
-                                                    FROM  information_schema.tables
-                                                   WHERE  table_schema = '%s'" PostgreSQL.owner) con
-=======
 
             // for a list xs, glue together boolean OR queries.
             let ptr column (xs:string []) = 
@@ -397,7 +390,6 @@
                 |> ignore
           
             use reader = command.ExecuteReader()
->>>>>>> 901ee3e5
             [ while reader.Read() do
                 let table = { Schema = Sql.dbUnbox<string> reader.["table_schema"]
                               Name = Sql.dbUnbox<string> reader.["table_name"]
