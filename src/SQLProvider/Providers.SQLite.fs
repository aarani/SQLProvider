--- conflicted
+++ resolved
@@ -30,12 +30,7 @@
     let findType pred = 
         match assembly.Value with
         | Some(assembly) -> assembly.GetTypes() |> Array.find pred
-<<<<<<< HEAD
-        | None -> failwithf "Unable to resolve sql lite assemblies. One of %s must exist in the resolution path %s" (String.Join(", ", assemblyNames |> List.toArray)) resolutionPath
-
-=======
         | None -> failwithf "Unable to resolve sql lite assemblies. One of %s must exist in the resolution path: %s" (String.Join(", ", assemblyNames |> List.toArray)) resolutionPath
->>>>>>> ad66eb46
    
     let connectionType =  (findType (fun t -> t.Name = if isMono then "SqliteConnection" else "SQLiteConnection"))
     let commandType =     (findType (fun t -> t.Name = if isMono then "SqliteCommand" else "SQLiteCommand"))
@@ -82,7 +77,6 @@
         com.ExecuteReader()
 
     interface ISqlProvider with
-<<<<<<< HEAD
         member __.CreateConnection(connectionString) = 
             //Forces relative paths to be relative to the Runtime assembly
             let basePath = 
@@ -91,9 +85,6 @@
                 else resolutionPath
             let connectionString = connectionString.Replace(@".\", basePath + @"\")
             Activator.CreateInstance(connectionType,[|box connectionString|]) :?> IDbConnection
-=======
-        member __.CreateConnection(connectionString) = Activator.CreateInstance(connectionType,[|box (connectionString |> ConfigHelpers.parseConnectionString)|]) :?> IDbConnection
->>>>>>> ad66eb46
         member __.CreateCommand(connection,commandText) = Activator.CreateInstance(commandType,[|box commandText;box connection|]) :?> IDbCommand
         member __.CreateCommandParameter(param,value) = 
             let p = Activator.CreateInstance(paramterType,[|box param.Name;box value|]) :?> IDbDataParameter
