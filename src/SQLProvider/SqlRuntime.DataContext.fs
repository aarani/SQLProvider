--- conflicted
+++ resolved
@@ -12,10 +12,10 @@
 module internal ProviderBuilder = 
     open FSharp.Data.Sql.Providers
 
-    let createProvider vendor resolutionPath referencedAssemblies runtimeAssembly owner =
+    let createProvider vendor resolutionPath referencedAssemblies owner =
         match vendor with                
         | DatabaseProviderTypes.MSSQLSERVER -> MSSqlServerProvider() :> ISqlProvider
-        | DatabaseProviderTypes.SQLITE -> SQLiteProvider(resolutionPath, referencedAssemblies, runtimeAssembly) :> ISqlProvider
+        | DatabaseProviderTypes.SQLITE -> SQLiteProvider(resolutionPath, referencedAssemblies) :> ISqlProvider
         | DatabaseProviderTypes.POSTGRESQL -> PostgresqlProvider(resolutionPath, owner, referencedAssemblies) :> ISqlProvider
         | DatabaseProviderTypes.MYSQL -> MySqlProvider(resolutionPath, owner, referencedAssemblies) :> ISqlProvider
         | DatabaseProviderTypes.ORACLE -> OracleProvider(resolutionPath, owner, referencedAssemblies) :> ISqlProvider
@@ -23,11 +23,7 @@
         | DatabaseProviderTypes.ODBC -> OdbcProvider(resolutionPath) :> ISqlProvider
         | _ -> failwith "Unsupported database provider" 
 
-<<<<<<< HEAD
-type public SqlDataContext (typeName,connectionString:string,providerType,resolutionPath, referencedAssemblies, runtimeAssembly, owner) =   
-=======
 type public SqlDataContext (typeName,connectionString:string,providerType,resolutionPath, referencedAssemblies, owner, caseSensitivity) =   
->>>>>>> ad66eb46
     let pendingChanges = HashSet<SqlEntity>()
     static let providerCache = Dictionary<string,ISqlProvider>()
     do
@@ -35,7 +31,7 @@
             match providerCache .TryGetValue typeName with
             | true, _ -> ()
             | false,_ -> 
-                let prov = ProviderBuilder.createProvider providerType resolutionPath referencedAssemblies runtimeAssembly owner
+                let prov = ProviderBuilder.createProvider providerType resolutionPath referencedAssemblies owner
                 use con = prov.CreateConnection(connectionString)
                 con.Open()
                 // create type mappings and also trigger the table info read so the provider has 
@@ -45,23 +41,8 @@
                 if (providerType.GetType() <> typeof<Providers.MSAccessProvider>) then con.Close()
                 providerCache.Add(typeName,prov))
 
-    let pkOfConnection (provider : ISqlProvider) (con: IDbConnection) (table: Table) =
-        if con.State <> ConnectionState.Open then con.Open()
-        // this line is to ensure the columns for the table have been retrieved and therefore
-        // its primary key exists in the lookup
-        lock provider (fun () -> provider.GetColumns (con,table) |> ignore)
-        match provider.GetPrimaryKey table with
-        | Some v -> v
-        | None -> 
-            // this fail case should not really be possible unless the runtime database is different to the design-time one
-            failwithf "Primary key could not be found on object %s. Individuals only supported on objects with a single primary key." table.FullName
-
     interface ISqlDataContext with
         member this.ConnectionString with get() = connectionString
-        member this.CreateConnection() =
-            match providerCache.TryGetValue typeName with
-            | true,provider -> provider.CreateConnection(connectionString)
-            | false, _ -> failwith "fatal error - provider cache was not populated with expected ISqlprovider instance"
         member this.SubmitChangedEntity e = pendingChanges.Add e |> ignore
         member this.ClearPendingChanges() = pendingChanges.Clear()
         member this.GetPendingEntities() = pendingChanges |> Seq.toList
@@ -131,9 +112,17 @@
             match providerCache.TryGetValue typeName with
             | true,provider -> 
                use con = provider.CreateConnection(connectionString)
-
+               con.Open()
                let table = Table.FromFullName table
-               let pk = pkOfConnection provider con table
+               // this line is to ensure the columns for the table have been retrieved and therefore
+               // its primary key exists in the lookup
+               lock provider (fun () -> provider.GetColumns (con,table) |> ignore)
+               let pk = 
+                   match provider.GetPrimaryKey table with
+                   | Some v -> v
+                   | None -> 
+                      // this fail case should not really be possible unless the runtime database is different to the design-time one
+                      failwithf "Primary key could not be found on object %s. Individuals only supported on objects with a single primary key." table.FullName         
         
                use com = provider.CreateCommand(con,provider.GetIndividualQueryText(table,pk))
                //todo: establish pk SQL data type
@@ -144,11 +133,5 @@
                if (provider.GetType() <> typeof<Providers.MSAccessProvider>) then con.Close()
                entity
             | false, _ -> failwith "fatal error - connection cache was not populated with expected connection details"
-        member this.GetPrimaryKeyDefinition(table) : string =
-            match providerCache.TryGetValue typeName with
-            | true,provider -> 
-                let table = Table.FromFullName table
-                use con = provider.CreateConnection(connectionString)
-                pkOfConnection provider con table
-            | false, _ -> failwith "fatal error - connection cache was not populated with expected connection details"
+    
         