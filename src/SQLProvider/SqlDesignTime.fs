﻿namespace FSharp.Data.Sql

open System
open System.Data
open System.Reflection
open Microsoft.FSharp.Core.CompilerServices
open Microsoft.FSharp.Quotations
open ProviderImplementation.ProvidedTypes
open FSharp.Data.Sql.Transactions
open FSharp.Data.Sql.Schema
open FSharp.Data.Sql.Runtime
open FSharp.Data.Sql.Common
open ProviderImplementation
open ProviderImplementation.ProvidedTypes
open FSharp.Data.Sql

type internal SqlRuntimeInfo (config : TypeProviderConfig) =
    let runtimeAssembly = Assembly.LoadFrom(config.RuntimeAssembly)
    member __.RuntimeAssembly = runtimeAssembly 

module internal DesignTimeCache = 
    let cache = System.Collections.Concurrent.ConcurrentDictionary<_,ProvidedTypeDefinition>()

[<TypeProvider>]
type SqlTypeProvider(config: TypeProviderConfig) as this =     
    inherit TypeProviderForNamespaces()
    let sqlRuntimeInfo = SqlRuntimeInfo(config)
    let ctxt = ProvidedTypesContext.Create(config)
    let ns = "FSharp.Data.Sql"
    
    let createTypes(connnectionString, conStringName,dbVendor,resolutionPath,individualsAmount,useOptionTypes,owner,caseSensitivity, tableNames, odbcquote, sqliteLibrary, rootTypeName) = 
        let resolutionPath = 
            if String.IsNullOrWhiteSpace resolutionPath
            then config.ResolutionFolder
            else resolutionPath

        let caseInsensitivityCheck = 
            match caseSensitivity with
            | CaseSensitivityChange.TOLOWER -> (fun (x:string) -> x.ToLower())
            | CaseSensitivityChange.TOUPPER -> (fun (x:string) -> x.ToUpper())
            | _ -> (fun x -> x)

        let conString = 
            match ConfigHelpers.tryGetConnectionString false config.ResolutionFolder conStringName connnectionString with
            | "" -> failwithf "No connection string specified or could not find a connection string with name %s" conStringName
            | cs -> cs
                    
        let rootType, prov, con = 
            let rootType = ctxt.ProvidedTypeDefinition(sqlRuntimeInfo.RuntimeAssembly,ns,rootTypeName,baseType=Some typeof<obj>, HideObjectMethods=true)
            let prov = ProviderBuilder.createProvider dbVendor resolutionPath config.ReferencedAssemblies config.RuntimeAssembly owner tableNames odbcquote sqliteLibrary
            let con = prov.CreateConnection conString
            this.Disposing.Add(fun _ -> 
                if con <> Unchecked.defaultof<IDbConnection> && dbVendor <> DatabaseProviderTypes.MSACCESS then
                    con.Dispose())
            con.Open()
            prov.CreateTypeMappings con
            rootType, prov, con
        
        let tables = lazy prov.GetTables(con,caseSensitivity)
        let tableColumns =
            lazy
                dict
                  [for t in tables.Force() do
                    yield( t.FullName, 
                        lazy
                            let cols = prov.GetColumns(con,t)
                            let rel = prov.GetRelationships(con,t)
                            (cols,rel))]
        let sprocData = lazy prov.GetSprocs con

        let getSprocReturnColumns (sprocDefinition: CompileTimeSprocDefinition) param =
            (sprocDefinition.ReturnColumns con param)

        let getTableData name = tableColumns.Force().[name].Force()
        let serviceType = ctxt.ProvidedTypeDefinition( "dataContext", None, HideObjectMethods = true)
        let transactionOptions = TransactionOptions.Default
        let designTimeDc = SqlDataContext(rootTypeName, conString, dbVendor, resolutionPath, config.ReferencedAssemblies, config.RuntimeAssembly, owner, caseSensitivity, tableNames, odbcquote, sqliteLibrary, transactionOptions, None)
        // first create all the types so we are able to recursively reference them in each other's definitions
        let baseTypes =
            lazy
                dict [ let tablesforced = tables.Force()
                       if tablesforced.Length = 0 then
                            let hint =
                                match caseSensitivity with
                                | CaseSensitivityChange.ORIGINAL | CaseSensitivityChange.TOLOWER
                                        when prov.GetTables(con,CaseSensitivityChange.TOUPPER).Length > 0 ->
                                    ". Try adding parameter SqlDataProvider<CaseSensitivityChange=Common.CaseSensitivityChange.TOUPPER, ...> \r\nConnection: " + connnectionString
                                | CaseSensitivityChange.ORIGINAL | CaseSensitivityChange.TOUPPER 
                                        when prov.GetTables(con,CaseSensitivityChange.TOLOWER).Length > 0 ->
                                    ". Try adding parameter SqlDataProvider<CaseSensitivityChange=Common.CaseSensitivityChange.TOLOWER, ...> \r\nConnection: " + connnectionString
                                | _ when owner = "" -> ". Try adding parameter SqlDataProvider<Owner=...> where Owner value is database name or schema. \r\nConnection: " + connnectionString
                                | _ -> " for schema or database " + owner + ". Connection: " + connnectionString
                            let possibleError = "Tables not found" + hint
                            let errInfo = 
                                ctxt.ProvidedProperty("PossibleError", typeof<String>, fun _ -> <@@ possibleError @@>)
                            errInfo.AddXmlDocDelayed(fun () -> 
                                this.Invalidate()
                                "You have possible configuration error. \r\n " + possibleError)
                            serviceType.AddMember errInfo
                       else                
                       for table in tablesforced do
                        let t = ctxt.ProvidedTypeDefinition(table.FullName + "Entity", Some typeof<SqlEntity>, HideObjectMethods = true)
                        t.AddMemberDelayed(fun () -> ctxt.ProvidedConstructor([ctxt.ProvidedParameter("dataContext",typeof<ISqlDataContext>)],
                                                        fun args -> <@@ ((%%args.[0] : obj) :?> ISqlDataContext).CreateEntity(table.FullName) @@>))
                        let desc = (sprintf "An instance of the %s %s belonging to schema %s" table.Type table.Name table.Schema)
                        t.AddXmlDoc desc
                        yield table.FullName,(t,sprintf "The %s %s belonging to schema %s" table.Type table.Name table.Schema,"", table.Schema) ]

        let createIndividualsType (table:Table) =
<<<<<<< HEAD
            let (et,_,_,_) = baseTypes.Force().[table.FullName]
            let t = ctxt.ProvidedTypeDefinition(table.Schema + "." + table.Name + "." + "Individuals", None, HideObjectMethods = true)
=======
            let tableTypeDef,_,_,_ = baseTypes.Force().[table.FullName]
            let t = ProvidedTypeDefinition(table.Schema + "." + table.Name + "." + "Individuals", None, HideObjectMethods = true)
>>>>>>> de178347
            let individualsTypes = ResizeArray<_>()
            individualsTypes.Add t
            
            t.AddXmlDocDelayed(fun _ -> sprintf "A sample of %s individuals from the SQL object as supplied in the static parameters" table.Name)
            t.AddMember(ctxt.ProvidedConstructor([ctxt.ProvidedParameter("dataContext", typeof<ISqlDataContext>)]))
            t.AddMembersDelayed( fun _ ->
               let columns = prov.GetColumns(con,table)
               match prov.GetPrimaryKey table with
               | Some pkName ->
                   let entities =
                        use com = prov.CreateCommand(con,prov.GetIndividualsQueryText(table,individualsAmount))
                        if con.State <> ConnectionState.Open then con.Open()
                        use reader = com.ExecuteReader()
                        let ret = (designTimeDc :> ISqlDataContext).ReadEntities(table.FullName, columns, reader)
                        if (dbVendor <> DatabaseProviderTypes.MSACCESS) then con.Close()
                        ret
                   if Array.isEmpty entities then [] else
                   // for each column in the entity except the primary key, create a new type that will read ``As Column 1`` etc
                   // inside that type the individuals will be listed again but with the text for the relevant column as the name 
                   // of the property and the primary key e.g. ``1, Dennis The Squirrel``
                   let buildFieldName = SchemaProjections.buildFieldName
                   let propertyMap =
                      prov.GetColumns(con,table)
                      |> Seq.choose(fun col -> 
                        if col.Key = pkName then None else
                        let name = table.Schema + "." + table.Name + "." + col.Key + "Individuals"
                        let ty = ctxt.ProvidedTypeDefinition(name, None, HideObjectMethods = true )
                        ty.AddMember(ProvidedConstructor([ctxt.ProvidedParameter("sqlService", typeof<ISqlDataContext>)]))
                        individualsTypes.Add ty
                        Some(col.Key,(ty,ctxt.ProvidedProperty(sprintf "As %s" (buildFieldName col.Key),ty, fun args -> <@@ ((%%args.[0] : obj) :?> ISqlDataContext)@@> ))))
                      |> Map.ofSeq
                 
                   let rec (|FixedType|_|) (o:obj) = 
                      match o, o.GetType().IsValueType with
                      // watch out for normal strings
                      | :? string, _ -> Some o
                      // special case for guids as they are not a supported quotable constant in the TP mechanics,
                      // but we can deal with them as strings.                 
                      | :? Guid, _ -> Some (box (o.ToString()))
                      // Postgres also supports arrays
                      | :? Array as arr, _ when dbVendor = DatabaseProviderTypes.POSTGRESQL -> Some (box arr)
                      // value types in general work
                      | _, true -> Some o
                      // can't support any other types
                      | _, _ -> None

                   
                   let prettyPrint (value : obj) =
                       let dirtyName = 
                           match value with
                           | null -> "<null>"
                           | :? Array as a -> (sprintf "%A" a)
                           | x -> x.ToString()                       
                       dirtyName.Replace("\r", "").Replace("\n", "").Replace("\t", "")

                   // on the main object create a property for each entity simply using the primary key 
                   let props =
                      entities
                      |> Array.choose(fun e -> 
                         match e.GetColumn pkName with
                         | FixedType pkValue -> 
                            
                            let tableName = table.FullName
                            let getterCode (args : Expr list) = <@@ ((%%args.[0] : obj) :?> ISqlDataContext).GetIndividual(tableName, pkValue) @@> 

                            // this next bit is just side effect to populate the "As Column" types for the supported columns
<<<<<<< HEAD
                            e.ColumnValues
                            |> Seq.iter(fun (k,v) -> 
                               if k = pk then () else      
                               (fst propertyMap.[k]).AddMemberDelayed(
                                  fun()->ctxt.ProvidedProperty(sprintf "%s, %s" (pkValue.ToString()) (if v = null then "<null>" else v.ToString()) ,et,
                                            fun args -> <@@ ((%%args.[0] : obj) :?> ISqlDataContext).GetIndividual(name,pkValue) @@> )))
                            // return the primary key property
                            Some <| ctxt.ProvidedProperty(pkValue.ToString(),et, fun args -> <@@ ((%%args.[0] : obj) :?> ISqlDataContext).GetIndividual(name,pkValue) @@> )
=======
                            for colName, colValue in e.ColumnValues do                                         
                                if colName <> pkName then
                                    let colDefinition, _ = propertyMap.[colName]
                                    colDefinition.AddMemberDelayed(fun() -> 
                                        ProvidedProperty( propertyName = sprintf "%s, %s" (prettyPrint pkValue) (prettyPrint colValue)
                                                        , propertyType = tableTypeDef
                                                        , GetterCode = getterCode
                                                        )
                                    )
                            // return the primary key property
                            Some <| ProvidedProperty( propertyName = prettyPrint pkValue
                                                    , propertyType = tableTypeDef
                                                    , GetterCode = getterCode
                                                    )
>>>>>>> de178347
                         | _ -> None)
                      |> Array.append( propertyMap |> Map.toArray |> Array.map (snd >> snd))

                   propertyMap 
                   |> Map.toSeq
                   |> Seq.map (snd >> fst) 
                   |> Seq.cast<MemberInfo>
                   |> Seq.append (props |> Seq.cast<MemberInfo>)
                   |> Seq.toList

               | None -> [])
            individualsTypes :> seq<_> 
            
        let baseCollectionTypes =
            lazy
                dict [ for table in tables.Force() do  
                        let name = table.FullName
                        let (et,_,_,_) = baseTypes.Force().[name]
                        let ct = ctxt.ProvidedTypeDefinition(table.FullName, None ,HideObjectMethods=false)                        
                        ct.AddInterfaceImplementationsDelayed( fun () -> [ctxt.MakeGenericType(typedefof<System.Linq.IQueryable<_>>,[et :> Type]); typeof<ISqlDataContext>])
                        let it = createIndividualsType table 
                        yield table.FullName,(ct,it) ]
        
        // add the attributes and relationships
        for KeyValue(key,(t,_,_,_)) in baseTypes.Force() do 
            t.AddMembersDelayed(fun () -> 
                let (columns,(children,parents)) = getTableData key
                let attProps = 
                    let createColumnProperty (c:Column) =
                        let nullable = useOptionTypes && c.IsNullable
                        let ty = Type.GetType c.TypeMapping.ClrType
                        let propTy = if nullable then typedefof<option<_>>.MakeGenericType(ty) else ty
                        let name = c.Name
                        let prop = 
                            ctxt.ProvidedProperty(
                                SchemaProjections.buildFieldName(name),propTy,
                                (fun (args:Expr list) ->
                                    let meth = if nullable then typeof<SqlEntity>.GetMethod("GetColumnOption").MakeGenericMethod([|ty|])
                                               else  typeof<SqlEntity>.GetMethod("GetColumn").MakeGenericMethod([|ty|])
                                    Expr.Call(args.[0],meth,[Expr.Value name])
                                ),
                                (fun (args:Expr list) ->
                                    if nullable then 
                                        let meth = typeof<SqlEntity>.GetMethod("SetColumnOption").MakeGenericMethod([|ty|])
                                        Expr.Call(args.[0],meth,[Expr.Value name;args.[1]])
                                    else      
                                        let meth = typeof<SqlEntity>.GetMethod("SetColumn").MakeGenericMethod([|ty|])
                                        Expr.Call(args.[0],meth,[Expr.Value name;args.[1]]))
                                 )
                        prop.AddXmlDocDelayed(fun () -> 
                            let typeInfo = match c.TypeInfo with None -> "" | Some x -> x.ToString() 
                            let details = prov.GetColumnDescription(con, key, c.Name).Replace("<","&lt;").Replace(">","&gt;")
                            let separator = if (String.IsNullOrWhiteSpace typeInfo) || (String.IsNullOrWhiteSpace details) then "" else "/"
                            sprintf "<summary>%s %s %s</summary>" details separator typeInfo)
                        prop
                    List.map createColumnProperty (columns |> Seq.map (fun kvp -> kvp.Value) |> Seq.toList)
                let relProps = 
                    let getRelationshipName = Utilities.uniqueName() 
                    let bts = baseTypes.Force()       
                    [ for r in children do       
                       if bts.ContainsKey(r.ForeignTable) then
                        let (tt,_,_,_) = bts.[r.ForeignTable]
                        let ty = typedefof<System.Linq.IQueryable<_>>
                        let ty = ty.MakeGenericType tt
                        let constraintName = r.Name
                        let niceName = getRelationshipName (sprintf "%s by %s" r.ForeignTable r.PrimaryKey) 
                        let prop = ctxt.ProvidedProperty(niceName,ty, fun args -> 
                            let pt = r.PrimaryTable
                            let pk = r.PrimaryKey
                            let ft = r.ForeignTable
                            let fk = r.ForeignKey
                            <@@ (%%args.[0] : SqlEntity).DataContext.CreateRelated((%%args.[0] : SqlEntity),constraintName,pt,pk,ft,fk,RelationshipDirection.Children) @@> )
                        prop.AddXmlDoc(sprintf "Related %s entities from the foreign side of the relationship, where the primary key is %s and the foreign key is %s. Constriant: %s" r.ForeignTable r.PrimaryKey r.ForeignKey constraintName)
                        yield prop ] @
                    [ for r in parents do
                       if bts.ContainsKey(r.PrimaryTable) then
                        let (tt,_,_,_) = (bts.[r.PrimaryTable])
                        let ty = typedefof<System.Linq.IQueryable<_>>
                        let ty = ty.MakeGenericType tt
                        let constraintName = r.Name
                        let niceName = getRelationshipName (sprintf "%s by %s" r.PrimaryTable r.PrimaryKey)
                        let prop = ctxt.ProvidedProperty(niceName,ty, fun args -> 
                            let pt = r.PrimaryTable
                            let pk = r.PrimaryKey
                            let ft = r.ForeignTable
                            let fk = r.ForeignKey
                            <@@ (%%args.[0] : SqlEntity).DataContext.CreateRelated((%%args.[0] : SqlEntity),constraintName,pt, pk,ft, fk,RelationshipDirection.Parents) @@> )
                        prop.AddXmlDoc(sprintf "Related %s entities from the primary side of the relationship, where the primary key is %s and the foreign key is %s. Constraint: %s" r.PrimaryTable r.PrimaryKey r.ForeignKey constraintName)
                        yield prop ]
                attProps @ relProps)
        
        let generateSprocMethod (container:ProvidedTypeDefinition) (con:IDbConnection) (sproc:CompileTimeSprocDefinition) =             
            let rt = ctxt.ProvidedTypeDefinition(SchemaProjections.buildSprocName(sproc.Name.DbName),None, HideObjectMethods = true)
            let resultType = ctxt.ProvidedTypeDefinition("Result",None, HideObjectMethods = true)
            resultType.AddMember(ctxt.ProvidedConstructor([ctxt.ProvidedParameter("sqlDataContext", typeof<ISqlDataContext>)]))
            rt.AddMember resultType
            container.AddMember(rt)
            
            resultType.AddMembersDelayed(fun () ->
                    Sql.ensureOpen con
                    let sprocParameters = sproc.Params con        
                    let parameters =
                        sprocParameters
                        |> List.filter (fun p -> p.Direction = ParameterDirection.Input || p.Direction = ParameterDirection.InputOutput)
                        |> List.map(fun p -> ctxt.ProvidedParameter(p.Name,Type.GetType p.TypeMapping.ClrType))
                    let retCols = getSprocReturnColumns sproc sprocParameters |> List.toArray
                    let runtimeSproc = {Name = sproc.Name; Params = sprocParameters} : RunTimeSprocDefinition
                    let returnType = 
                        match retCols.Length with
                        | 0 -> typeof<Unit>
                        | _ -> 
                              let rt = ctxt.ProvidedTypeDefinition("SprocResult",Some typeof<SqlEntity>, HideObjectMethods = true)
                              rt.AddMember(ctxt.ProvidedConstructor([]))
                                      
                              retCols
                              |> Array.iter(fun col ->
                                  let name = col.Name
                                  let ty = Type.GetType col.TypeMapping.ClrType
                                  let prop = 
                                      ctxt.ProvidedProperty(
                                          name,ty,
                                          (fun (args:Expr list) ->
                                              let meth = typeof<SqlEntity>.GetMethod("GetColumn").MakeGenericMethod([|ty|])
                                              Expr.Call(args.[0],meth,[Expr.Value name])),
                                          (fun (args:Expr list) ->
                                              let meth = typeof<SqlEntity>.GetMethod("SetColumn").MakeGenericMethod([|typeof<obj>|])
                                              Expr.Call(args.[0],meth,[Expr.Value name;Expr.Coerce(args.[1], typeof<obj>)])))
                                  rt.AddMember prop)
                              resultType.AddMember(rt)
                              rt :> Type
                    let retColsExpr =
                        QuotationHelpers.arrayExpr retCols |> snd
                    let asyncRet = typedefof<Async<_>>.MakeGenericType([| returnType |])
                    [ctxt.ProvidedMethod("Invoke", parameters, returnType, QuotationHelpers.quoteRecord runtimeSproc (fun args var -> 
                        <@@ (((%%args.[0] : obj):?>ISqlDataContext)).CallSproc(%%var, %%retColsExpr,  %%Expr.NewArray(typeof<obj>,List.map(fun e -> Expr.Coerce(e,typeof<obj>)) args.Tail)) @@>));
                     ctxt.ProvidedMethod("InvokeAsync", parameters, asyncRet, QuotationHelpers.quoteRecord runtimeSproc (fun args var -> 
                        <@@ (((%%args.[0] : obj):?>ISqlDataContext)).CallSprocAsync(%%var, %%retColsExpr,  %%Expr.NewArray(typeof<obj>,List.map(fun e -> Expr.Coerce(e,typeof<obj>)) args.Tail)) @@>))]
            )

            ctxt.ProvidedProperty(SchemaProjections.buildSprocName(sproc.Name.ProcName), resultType, (fun args -> <@@ ((%%args.[0] : obj) :?>ISqlDataContext) @@>) ) 
            
        
        let rec walkSproc con (path:string list) (parent:ProvidedTypeDefinition option) (createdTypes:Map<string list,ProvidedTypeDefinition>) (sproc:Sproc) =
            match sproc with
            | Root(typeName, next) -> 
                let path = (path @ [typeName])
                match createdTypes.TryFind path with
                | Some(typ) -> 
                    walkSproc con path (Some typ) createdTypes next 
                | None ->
                    let typ = ctxt.ProvidedTypeDefinition(typeName, None, HideObjectMethods = true)
                    typ.AddMember(ctxt.ProvidedConstructor([ctxt.ProvidedParameter("sqlDataContext", typeof<ISqlDataContext>)]))
                    walkSproc con path (Some typ) (createdTypes.Add(path, typ)) next 
            | Package(typeName, packageDefn) ->       
                match parent with
                | Some(parent) ->
                    let path = (path @ [typeName])
                    let typ = ctxt.ProvidedTypeDefinition(typeName, None, HideObjectMethods = true)
                    parent.AddMember(typ)
                    parent.AddMember(ctxt.ProvidedProperty(SchemaProjections.nicePascalName typeName, typ, fun args -> <@@ ((%%args.[0] : obj) :?> ISqlDataContext) @@>))
                    typ.AddMember(ctxt.ProvidedConstructor([ctxt.ProvidedParameter("sqlDataContext", typeof<ISqlDataContext>)]))
                    typ.AddMembersDelayed(fun () -> Sql.ensureOpen con; (packageDefn.Sprocs con) |> List.map (generateSprocMethod typ con)) 
                    createdTypes.Add(path, typ)
                | _ -> failwithf "Could not generate package path type undefined root or previous type"    
            | Sproc(sproc) ->
                    match parent with
                    | Some(parent) ->
                        parent.AddMemberDelayed(fun () -> Sql.ensureOpen con;  generateSprocMethod parent con sproc); createdTypes
                    | _ -> failwithf "Could not generate sproc undefined root or previous type"
            | Empty -> createdTypes

        let rec generateTypeTree con (createdTypes:Map<string list, ProvidedTypeDefinition>) (sprocs:Sproc list) = 
            match sprocs with
            | [] -> 
                Map.filter (fun (k:string list) _ -> match k with [_] -> true | _ -> false) createdTypes
                |> Map.toSeq
                |> Seq.map snd
            | sproc::rest -> generateTypeTree con (walkSproc con [] None createdTypes sproc) rest

        serviceType.AddMembersDelayed( fun () ->
            let schemaMap = new System.Collections.Generic.Dictionary<string, ProvidedTypeDefinition>()
            let getOrAddSchema name = 
                match schemaMap.TryGetValue name with
                | true, pt -> pt
                | false, _  -> 
                    let pt = ctxt.ProvidedTypeDefinition(name + "Schema", Some typeof<obj>)
                    schemaMap.Add(name, pt)
                    pt
            [ 
              let containers = generateTypeTree con Map.empty (sprocData.Force())
              yield! containers |> Seq.cast<MemberInfo>
              for (KeyValue(key,(entityType,desc,_,schema))) in baseTypes.Force() do
                // collection type, individuals type
                let (ct,it) = baseCollectionTypes.Force().[key]
                let schemaType = getOrAddSchema schema
                
                ct.AddMembersDelayed( fun () -> 
                    // creation methods.
                    // we are forced to load the columns here, but this is ok as the user has already 
                    // pressed . on an IQueryable type so they are obviously interested in using this entity..                    
                    let columns, _ = getTableData key
                    let requiredColumns =
                        columns
                        |> Seq.map (fun kvp -> kvp.Value)
                        |> Seq.filter (fun c-> (not c.IsNullable) && (not c.IsPrimaryKey))

                    let normalParameters = 
<<<<<<< HEAD
                        columns 
                        |> List.map(fun c -> ctxt.ProvidedParameter(c.Name,Type.GetType c.TypeMapping.ClrType))
                        |> List.sortBy(fun p -> p.Name)
=======
                        requiredColumns 
                        |> Seq.map(fun c -> ProvidedParameter(c.Name,Type.GetType c.TypeMapping.ClrType))
                        |> Seq.sortBy(fun p -> p.Name)
                        |> Seq.toList
>>>>>>> de178347
                    
                    // Create: unit -> SqlEntity 
                    let create1 = ctxt.ProvidedMethod("Create", [], entityType, fun args ->                         
                        <@@ 
                            let e = ((%%args.[0] : obj ):?> IWithDataContext).DataContext.CreateEntity(key)
                            e._State <- Created
                            ((%%args.[0] : obj ):?> IWithDataContext ).DataContext.SubmitChangedEntity e
                            e 
                        @@> )
                    
                    // Create: ('a * 'b * 'c * ...) -> SqlEntity 
                    let create2 = ctxt.ProvidedMethod("Create", normalParameters, entityType, fun args -> 
                          
                          let dc = args.Head
                          let args = args.Tail
                          let columns =
                              Expr.NewArray(
                                      typeof<string*obj>,
                                      args
                                      |> Seq.toList
                                      |> List.mapi(fun i v -> Expr.NewTuple [ Expr.Value normalParameters.[i].Name 
                                                                              Expr.Coerce(v, typeof<obj>) ] ))
                          <@@
                              let e = ((%%dc : obj ):?> IWithDataContext).DataContext.CreateEntity(key)
                              e._State <- Created                            
                              e.SetData(%%columns : (string *obj) array)
                              ((%%dc : obj ):?> IWithDataContext ).DataContext.SubmitChangedEntity e
                              e 
                          @@>)
                    
                    // Create: (data : seq<string*obj>) -> SqlEntity 
                    let create3 = ctxt.ProvidedMethod("Create", [ctxt.ProvidedParameter("data",typeof< (string*obj) seq >)] , entityType, fun args -> 
                          let dc = args.[0]
                          let data = args.[1]
                          <@@
                              let e = ((%%dc : obj ):?> IWithDataContext).DataContext.CreateEntity(key)
                              e._State <- Created                            
                              e.SetData(%%data : (string * obj) seq)
                              ((%%dc : obj ):?> IWithDataContext ).DataContext.SubmitChangedEntity e
                              e 
                          @@>)
                    let desc3 = 
                        let cols = requiredColumns |> Seq.map(fun c -> c.Name)
                        "Item array of database columns: \r\n" + String.Join(",", cols)
                    create3.AddXmlDoc (sprintf "<summary>%s</summary>" desc3)


                    // ``Create(...)``: ('a * 'b * 'c * ...) -> SqlEntity 

                    let template=
                        let cols = normalParameters |> Seq.map(fun c -> c.Name )
                        "Create(" + String.Join(", ", cols) + ")"
                    let create4 = ctxt.ProvidedMethod(template, normalParameters, entityType, fun args -> 
                          let dc = args.Head
                          let args = args.Tail
                          let columns =
                              Expr.NewArray(
                                      typeof<string*obj>,
                                      args
                                      |> Seq.toList
                                      |> List.mapi(fun i v -> Expr.NewTuple [ Expr.Value normalParameters.[i].Name 
                                                                              Expr.Coerce(v, typeof<obj>) ] ))
                          <@@
                              let e = ((%%dc : obj ):?> IWithDataContext).DataContext.CreateEntity(key)
                              e._State <- Created                            
                              e.SetData(%%columns : (string *obj) array)
                              ((%%dc : obj ):?> IWithDataContext ).DataContext.SubmitChangedEntity e
                              e 
                          @@>)
                    create4.AddXmlDoc("Create version that breaks if your columns change.")
                    
                    // This genertes a template.

                    seq {
                     let individuals = ctxt.ProvidedProperty("Individuals",Seq.head it, fun args -> <@@ ((%%args.[0] : obj ):?> IWithDataContext ).DataContext @@> )
                     individuals.AddXmlDoc("<summary>Get individual items from the table. Requires single primary key.</summary>")
                     yield individuals :> MemberInfo
                     if normalParameters.Length > 0 then yield create2 :> MemberInfo
                     yield create3 :> MemberInfo
                     yield create1 :> MemberInfo
                     yield create4 :> MemberInfo } |> Seq.toList
                )

                let buildTableName = SchemaProjections.buildTableName >> caseInsensitivityCheck
                let prop = ctxt.ProvidedProperty(buildTableName(ct.Name),ct, fun args -> <@@ ((%%args.[0] : obj) :?> ISqlDataContext).CreateEntities(key) @@> )

                prop.AddXmlDocDelayed (fun () -> 
                    let details = prov.GetTableDescription(con, ct.Name).Replace("<","&lt;").Replace(">","&gt;")
                    let separator = if (String.IsNullOrWhiteSpace desc) || (String.IsNullOrWhiteSpace details) then "" else "/"
                    sprintf "<summary>%s %s %s</summary>" details separator desc)
                schemaType.AddMember ct
                schemaType.AddMember prop

                yield entityType :> MemberInfo
                //yield ct         :> MemberInfo                
                //yield prop       :> MemberInfo
                yield! Seq.cast<MemberInfo> it

              yield! containers |> Seq.map(fun p ->  ctxt.ProvidedProperty(p.Name.Replace("Container",""), p, fun args -> <@@ ((%%args.[0] : obj) :?> ISqlDataContext) @@>)) |> Seq.cast<MemberInfo>
              let submit = ctxt.ProvidedMethod("SubmitUpdates",[],typeof<unit>,     fun args -> <@@ ((%%args.[0] : obj) :?> ISqlDataContext).SubmitPendingChanges() @@>)
              submit.AddXmlDoc("<summary>Save changes to data-source. May throws errors: To deal with non-saved items use GetUpdates() and ClearUpdates().</summary>") 
              yield submit :> MemberInfo
              let submitAsync = ctxt.ProvidedMethod("SubmitUpdatesAsync",[],typeof<Async<unit>>,     fun args -> <@@ ((%%args.[0] : obj) :?> ISqlDataContext).SubmitPendingChangesAsync() @@>)
              submitAsync.AddXmlDoc("<summary>Save changes to data-source. May throws errors: Use Async.Catch and to deal with non-saved items use GetUpdates() and ClearUpdates().</summary>") 
              yield submitAsync :> MemberInfo
              yield ctxt.ProvidedMethod("GetUpdates",[],typeof<SqlEntity list>, fun args -> <@@ ((%%args.[0] : obj) :?> ISqlDataContext).GetPendingEntities() @@>)  :> MemberInfo
              yield ctxt.ProvidedMethod("ClearUpdates",[],typeof<SqlEntity list>, fun args -> <@@ ((%%args.[0] : obj) :?> ISqlDataContext).ClearPendingChanges() @@>)  :> MemberInfo
              yield ctxt.ProvidedMethod("CreateConnection",[],typeof<IDbConnection>, fun args -> <@@ ((%%args.[0] : obj) :?> ISqlDataContext).CreateConnection() @@>)  :> MemberInfo
             ] @ [
                for KeyValue(name,pt) in schemaMap do
                    yield pt :> MemberInfo
                    yield ctxt.ProvidedProperty(SchemaProjections.buildTableName(name),pt, fun args -> <@@ ((%%args.[0] : obj) :?> ISqlDataContext) @@> ) :> MemberInfo
             ])
        
        let referencedAssemblyExpr = QuotationHelpers.arrayExpr config.ReferencedAssemblies |> snd
        let defaultTransactionOptionsExpr = <@@ TransactionOptions.Default @@>
        rootType.AddMembers [ serviceType ]
        rootType.AddMembersDelayed (fun () -> 
            [ 
              let constr =     "connectionString","The database runtime connection string",typeof<string>
              let respath =    "resolutionPath", "The location to look for dynamically loaded assemblies containing database vendor specific connections and custom types",typeof<string>
              let transopt =   "transactionOptions", "TransactionOptions for the transaction created on SubmitChanges.", typeof<TransactionOptions>
              let cmdTimeout = "commandTimeout", "SQL command timeout. Maximum time for single SQL-command in seconds.", typeof<int>

              // This could be refactored to some kind of Option type thing to get rid of different invoke-args-functions?
              let parameterCombinations = [
                    [], (fun (_:Expr list) ->
                                let runtimePath = config.ResolutionFolder
                                let runtimeAssembly = config.ResolutionFolder
                                let runtimeConStr = 
                                    <@@ match ConfigHelpers.tryGetConnectionString true runtimePath conStringName connnectionString with
                                        | "" -> failwithf "No connection string specified or could not find a connection string with name %s" conStringName
                                        | cs -> cs @@>
                                <@@ SqlDataContext(rootTypeName, %%runtimeConStr, dbVendor, resolutionPath, %%referencedAssemblyExpr, runtimeAssembly, owner, caseSensitivity, tableNames, odbcquote, sqliteLibrary, %%defaultTransactionOptionsExpr, None) :> ISqlDataContext @@>);
                    [constr], (fun args ->
                                let runtimeAssembly = config.ResolutionFolder
                                <@@ SqlDataContext(rootTypeName, %%args.[0], dbVendor, resolutionPath, %%referencedAssemblyExpr, runtimeAssembly, owner, caseSensitivity, tableNames, odbcquote, sqliteLibrary, %%defaultTransactionOptionsExpr, None) :> ISqlDataContext @@> );
                    [constr;respath], (fun args -> 
                                let runtimeAssembly = config.ResolutionFolder
                                <@@ SqlDataContext(rootTypeName, %%args.[0], dbVendor, %%args.[1], %%referencedAssemblyExpr, runtimeAssembly, owner, caseSensitivity, tableNames, odbcquote, sqliteLibrary, %%defaultTransactionOptionsExpr, None) :> ISqlDataContext  @@>);
                    [transopt], (fun args ->
                                let runtimePath = config.ResolutionFolder
                                let runtimeAssembly = config.ResolutionFolder
                                let runtimeConStr = 
                                    <@@ match ConfigHelpers.tryGetConnectionString true runtimePath conStringName connnectionString with
                                        | "" -> failwithf "No connection string specified or could not find a connection string with name %s" conStringName
                                        | cs -> cs @@>
                                <@@ SqlDataContext(rootTypeName, %%runtimeConStr, dbVendor, resolutionPath, %%referencedAssemblyExpr, runtimeAssembly, owner, caseSensitivity, tableNames, odbcquote, sqliteLibrary, %%args.[0], None) :> ISqlDataContext @@>);
                    [constr; transopt], (fun args ->
                                let runtimeAssembly = config.ResolutionFolder
                                <@@ SqlDataContext(rootTypeName, %%args.[0], dbVendor, resolutionPath, %%referencedAssemblyExpr, runtimeAssembly, owner, caseSensitivity, tableNames, odbcquote, sqliteLibrary, %%args.[1], None) :> ISqlDataContext @@> );
                    [constr; respath; transopt], (fun args -> 
                                let runtimeAssembly = config.ResolutionFolder
                                <@@ SqlDataContext(rootTypeName, %%args.[0], dbVendor, %%args.[1], %%referencedAssemblyExpr, runtimeAssembly, owner, caseSensitivity, tableNames, odbcquote, sqliteLibrary, %%args.[2], None) :> ISqlDataContext  @@>)
                    [cmdTimeout], (fun args ->
                                let runtimePath = config.ResolutionFolder
                                let runtimeAssembly = config.ResolutionFolder
                                let runtimeConStr = 
                                    <@@ match ConfigHelpers.tryGetConnectionString true runtimePath conStringName connnectionString with
                                        | "" -> failwithf "No connection string specified or could not find a connection string with name %s" conStringName
                                        | cs -> cs @@>
                                <@@ SqlDataContext(rootTypeName, %%runtimeConStr, dbVendor, resolutionPath, %%referencedAssemblyExpr, runtimeAssembly, owner, caseSensitivity, tableNames, odbcquote, sqliteLibrary, %%defaultTransactionOptionsExpr, (Some %%args.[0])) :> ISqlDataContext @@>);
                    [constr;cmdTimeout], (fun args ->
                                let runtimeAssembly = config.ResolutionFolder
                                <@@ SqlDataContext(rootTypeName, %%args.[0], dbVendor, resolutionPath, %%referencedAssemblyExpr, runtimeAssembly, owner, caseSensitivity, tableNames, odbcquote, sqliteLibrary, %%defaultTransactionOptionsExpr, (Some %%args.[1])) :> ISqlDataContext @@> );
                    [constr;respath;cmdTimeout], (fun args -> 
                                let runtimeAssembly = config.ResolutionFolder
                                <@@ SqlDataContext(rootTypeName, %%args.[0], dbVendor, %%args.[1], %%referencedAssemblyExpr, runtimeAssembly, owner, caseSensitivity, tableNames, odbcquote, sqliteLibrary, %%defaultTransactionOptionsExpr, (Some %%args.[2])) :> ISqlDataContext  @@>);
                    [transopt;cmdTimeout], (fun args ->
                                let runtimePath = config.ResolutionFolder
                                let runtimeAssembly = config.ResolutionFolder
                                let runtimeConStr = 
                                    <@@ match ConfigHelpers.tryGetConnectionString true runtimePath conStringName connnectionString with
                                        | "" -> failwithf "No connection string specified or could not find a connection string with name %s" conStringName
                                        | cs -> cs @@>
                                <@@ SqlDataContext(rootTypeName, %%runtimeConStr, dbVendor, resolutionPath, %%referencedAssemblyExpr, runtimeAssembly, owner, caseSensitivity, tableNames, odbcquote, sqliteLibrary, %%args.[0], (Some %%args.[1])) :> ISqlDataContext @@>);
                    [constr; transopt;cmdTimeout], (fun args ->
                                let runtimeAssembly = config.ResolutionFolder
                                <@@ SqlDataContext(rootTypeName, %%args.[0], dbVendor, resolutionPath, %%referencedAssemblyExpr, runtimeAssembly, owner, caseSensitivity, tableNames, odbcquote, sqliteLibrary, %%args.[1], (Some %%args.[2])) :> ISqlDataContext @@> );
                    [constr; respath; transopt;cmdTimeout], (fun args -> 
                                let runtimeAssembly = config.ResolutionFolder
                                <@@ SqlDataContext(rootTypeName, %%args.[0], dbVendor, %%args.[1], %%referencedAssemblyExpr, runtimeAssembly, owner, caseSensitivity, tableNames, odbcquote, sqliteLibrary, %%args.[2], (Some %%args.[3])) :> ISqlDataContext  @@>)
                ]

              yield! 
                  parameterCombinations |> Seq.map(fun (parmArr, invoker) ->
                      let providerParams = parmArr |> List.map(fun (pname, _, ptype) -> ctxt.ProvidedParameter(pname, ptype))
                      let meth = 
                        ProvidedMethod ("GetDataContext", providerParams,
                                        serviceType, IsStaticMethod=true,
                                        InvokeCode = invoker)
                      let xmlComment = 
                            let all = parmArr |> List.map(fun (pname, xmlInfo, _) -> "<param name='" + pname + "'>" + xmlInfo + "</param>") |> List.toArray
                            String.Join("", all)
                      meth.AddXmlDoc ("<summary>Returns an instance of the SQL Provider using the static parameters</summary>" + xmlComment)
                      meth
                  )

            ])
        if (dbVendor <> DatabaseProviderTypes.MSACCESS) then con.Close()
        rootType
    
    let paramSqlType = ctxt.ProvidedTypeDefinition(sqlRuntimeInfo.RuntimeAssembly, ns, "SqlDataProvider", Some(typeof<obj>), HideObjectMethods = true)
    
    let conString = ctxt.ProvidedStaticParameter("ConnectionString",typeof<string>, "")
    let connStringName = ctxt.ProvidedStaticParameter("ConnectionStringName", typeof<string>, "")    
    let optionTypes = ctxt.ProvidedStaticParameter("UseOptionTypes",typeof<bool>,false)
    let dbVendor = ctxt.ProvidedStaticParameter("DatabaseVendor",typeof<DatabaseProviderTypes>,DatabaseProviderTypes.MSSQLSERVER)
    let individualsAmount = ctxt.ProvidedStaticParameter("IndividualsAmount",typeof<int>,1000)
    let owner = ctxt.ProvidedStaticParameter("Owner", typeof<string>, "")    
    let resolutionPath = ctxt.ProvidedStaticParameter("ResolutionPath",typeof<string>, "")    
    let caseSensitivity = ctxt.ProvidedStaticParameter("CaseSensitivityChange",typeof<CaseSensitivityChange>,CaseSensitivityChange.ORIGINAL)
    let tableNames = ctxt.ProvidedStaticParameter("TableNames", typeof<string>, "")
    let odbcquote = ctxt.ProvidedStaticParameter("OdbcQuote", typeof<OdbcQuoteCharacter>, OdbcQuoteCharacter.DEFAULT_QUOTE)
    let sqliteLibrary = ctxt.ProvidedStaticParameter("SQLiteLibrary",typeof<SQLiteLibrary>,SQLiteLibrary.AutoSelect)
    let helpText = "<summary>Typed representation of a database</summary>
                    <param name='ConnectionString'>The connection string for the SQL database</param>
                    <param name='ConnectionStringName'>The connection string name to select from a configuration file</param>
                    <param name='DatabaseVendor'> The target database vendor</param>
                    <param name='IndividualsAmount'>The amount of sample entities to project into the type system for each SQL entity type. Default 1000.</param>
                    <param name='UseOptionTypes'>If true, F# option types will be used in place of nullable database columns.  If false, you will always receive the default value of the column's type even if it is null in the database.</param>
                    <param name='ResolutionPath'>The location to look for dynamically loaded assemblies containing database vendor specific connections and custom types.</param>
                    <param name='Owner'>The owner of the schema for this provider to resolve (Oracle Only)</param>
                    <param name='CaseSensitivityChange'>Should we do ToUpper or ToLower when generating table names?</param>
                    <param name='TableNames'>Comma separated table names list to limit a number of tables in big instances. The names can have '%' sign to handle it as in the 'LIKE' query (Oracle and MSSQL Only)</param>
                    <param name='OdbcQuote'>Odbc quote characters: Quote characters for the table and column names: `alias`, [alias]</param>
                    <param name='SQLiteLibrary'>Use System.Data.SQLite or Mono.Data.SQLite or select automatically (SQLite only)</param>
                    "
        
    do paramSqlType.DefineStaticParameters([dbVendor;conString;connStringName;resolutionPath;individualsAmount;optionTypes;owner;caseSensitivity; tableNames; odbcquote; sqliteLibrary], fun typeName args -> 
        
        let arguments =
            args.[1] :?> string,                  // ConnectionString URL
            args.[2] :?> string,                  // ConnectionString Name
            args.[0] :?> DatabaseProviderTypes,   // db vendor
            args.[3] :?> string,                  // Assembly resolution path for db connectors and custom types
            args.[4] :?> int,                     // Individuals Amount
            args.[5] :?> bool,                    // Use option types?
            args.[6] :?> string,                  // Schema owner currently only used for oracle
            args.[7] :?> CaseSensitivityChange,   // Should we do ToUpper or ToLower when generating table names?
            args.[8] :?> string,                  // Table names list (Oracle and MSSQL Only)
            args.[9] :?> OdbcQuoteCharacter,      // Quote characters (Odbc only)
            args.[10] :?> SQLiteLibrary,          // Use System.Data.SQLite or Mono.Data.SQLite or select automatically (SQLite only)
            typeName

        DesignTimeCache.cache.GetOrAdd(arguments, fun args ->
            let types = createTypes args
            
            // This is not a perfect cache-invalidation solution, it can remove a valid item from
            // cache after the time-out, causing one extra hit, but this is only a design-time cache 
            // and it will work well enough to deal with Visual Studio's multi-threading problems
            async {
                do! Async.Sleep 30000
                DesignTimeCache.cache.TryRemove args |> ignore
            } |> Async.Start
            types
            )
        )

    do paramSqlType.AddXmlDoc helpText               
    
    // add them to the namespace    
    do this.AddNamespace(ns, [paramSqlType])
                            
[<assembly:TypeProviderAssembly>] 
do()

<|MERGE_RESOLUTION|>--- conflicted
+++ resolved
@@ -107,13 +107,8 @@
                         yield table.FullName,(t,sprintf "The %s %s belonging to schema %s" table.Type table.Name table.Schema,"", table.Schema) ]
 
         let createIndividualsType (table:Table) =
-<<<<<<< HEAD
-            let (et,_,_,_) = baseTypes.Force().[table.FullName]
+            let tableTypeDef,_,_,_ = baseTypes.Force().[table.FullName]
             let t = ctxt.ProvidedTypeDefinition(table.Schema + "." + table.Name + "." + "Individuals", None, HideObjectMethods = true)
-=======
-            let tableTypeDef,_,_,_ = baseTypes.Force().[table.FullName]
-            let t = ProvidedTypeDefinition(table.Schema + "." + table.Name + "." + "Individuals", None, HideObjectMethods = true)
->>>>>>> de178347
             let individualsTypes = ResizeArray<_>()
             individualsTypes.Add t
             
@@ -180,31 +175,20 @@
                             let getterCode (args : Expr list) = <@@ ((%%args.[0] : obj) :?> ISqlDataContext).GetIndividual(tableName, pkValue) @@> 
 
                             // this next bit is just side effect to populate the "As Column" types for the supported columns
-<<<<<<< HEAD
-                            e.ColumnValues
-                            |> Seq.iter(fun (k,v) -> 
-                               if k = pk then () else      
-                               (fst propertyMap.[k]).AddMemberDelayed(
-                                  fun()->ctxt.ProvidedProperty(sprintf "%s, %s" (pkValue.ToString()) (if v = null then "<null>" else v.ToString()) ,et,
-                                            fun args -> <@@ ((%%args.[0] : obj) :?> ISqlDataContext).GetIndividual(name,pkValue) @@> )))
-                            // return the primary key property
-                            Some <| ctxt.ProvidedProperty(pkValue.ToString(),et, fun args -> <@@ ((%%args.[0] : obj) :?> ISqlDataContext).GetIndividual(name,pkValue) @@> )
-=======
                             for colName, colValue in e.ColumnValues do                                         
                                 if colName <> pkName then
                                     let colDefinition, _ = propertyMap.[colName]
                                     colDefinition.AddMemberDelayed(fun() -> 
-                                        ProvidedProperty( propertyName = sprintf "%s, %s" (prettyPrint pkValue) (prettyPrint colValue)
-                                                        , propertyType = tableTypeDef
-                                                        , GetterCode = getterCode
+                                        ctxt.ProvidedProperty( sprintf "%s, %s" (prettyPrint pkValue) (prettyPrint colValue)
+                                                        , tableTypeDef
+                                                        , getterCode
                                                         )
                                     )
                             // return the primary key property
-                            Some <| ProvidedProperty( propertyName = prettyPrint pkValue
-                                                    , propertyType = tableTypeDef
-                                                    , GetterCode = getterCode
+                            Some <| ctxt.ProvidedProperty(prettyPrint pkValue
+                                                    , tableTypeDef
+                                                    , getterCode
                                                     )
->>>>>>> de178347
                          | _ -> None)
                       |> Array.append( propertyMap |> Map.toArray |> Array.map (snd >> snd))
 
@@ -412,16 +396,10 @@
                         |> Seq.filter (fun c-> (not c.IsNullable) && (not c.IsPrimaryKey))
 
                     let normalParameters = 
-<<<<<<< HEAD
-                        columns 
-                        |> List.map(fun c -> ctxt.ProvidedParameter(c.Name,Type.GetType c.TypeMapping.ClrType))
-                        |> List.sortBy(fun p -> p.Name)
-=======
                         requiredColumns 
-                        |> Seq.map(fun c -> ProvidedParameter(c.Name,Type.GetType c.TypeMapping.ClrType))
+                        |> Seq.map(fun c -> ctxt.ProvidedParameter(c.Name,Type.GetType c.TypeMapping.ClrType))
                         |> Seq.sortBy(fun p -> p.Name)
                         |> Seq.toList
->>>>>>> de178347
                     
                     // Create: unit -> SqlEntity 
                     let create1 = ctxt.ProvidedMethod("Create", [], entityType, fun args ->                         
