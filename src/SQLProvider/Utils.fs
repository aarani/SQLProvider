﻿namespace FSharp.Data.Sql.Common
    
open System
open System.Collections.Generic

module internal Utilities = 
    
    open System.IO
    open System.Collections.Concurrent
    open FSharp.Data.Sql

#if !NETSTANDARD
    type TempFile(path:string) =
         member val Path = path with get
         interface IDisposable with 
            member this.Dispose() = File.Delete(path)

    let tempFile(extension : string) =
        let filename =
            let tempF = Path.GetTempFileName()
            let tempF' = Path.ChangeExtension(tempF, extension)
            if tempF <> tempF' then
                File.Delete tempF
            tempF'
        new TempFile(filename)
#endif

    let resolveTuplePropertyName (name:string) (tupleIndex:string ResizeArray) =
        // eg "Item1" -> tupleIndex.[0]
        let itemid = 
            if name.Length > 4 then
                (int <| name.Remove(0, 4))
            else Int32.MaxValue
        if(tupleIndex.Count < itemid) then ""
        else tupleIndex.[itemid - 1]


    let quoteWhiteSpace (str:String) = 
        (if str.Contains(" ") then sprintf "\"%s\"" str else str)

    let uniqueName()= 
        let dict = new ConcurrentDictionary<string, int>()
        (fun name -> 
            match dict.AddOrUpdate(name,(fun n -> 0),(fun n v -> v + 1)) with
            | 0 -> name
            | count -> name + "_" + (string count)
        )

    /// DB-connections are not usually supporting parallel SQL-query execution, so even when
    /// async thread is available, it can't be used to execute another SQL at the same time.
    let rec executeOneByOne asyncFunc entityList =
        match entityList with
        | h::t -> 
            async {
                do! asyncFunc h
                return! executeOneByOne asyncFunc t
            }
        | [] -> async { () }

    let parseAggregates fieldNotat fieldNotationAlias query =
        let rec parseAggregates' fieldNotation fieldNotationAlias query (selectColumns:string list) =
            match query with
            | [] -> selectColumns |> Seq.distinct |> Seq.toList
            | (opAlias, (aggCol:SqlColumnType))::tail ->
                let parsed = 
                         ((fieldNotation opAlias aggCol) + " as " + fieldNotationAlias(opAlias, aggCol)) :: selectColumns
                parseAggregates' fieldNotation fieldNotationAlias tail parsed
        parseAggregates' fieldNotat fieldNotationAlias query []

    let rec convertTypes (itm:obj) (returnType:Type) =
        if returnType.Name.StartsWith("Option") && returnType.GenericTypeArguments.Length = 1 then
            if itm = null then None |> box
            else Option.Some(convertTypes itm (returnType.GenericTypeArguments.[0]) |> unbox) |> box
        elif returnType.Name.StartsWith("Nullable") && returnType.GenericTypeArguments.Length = 1 then
            if itm = null then null |> box
            else convertTypes itm (returnType.GenericTypeArguments.[0])
        else
        match itm, returnType with
        | :? string as s, t when t = typeof<Int32> && Int32.TryParse s |> fst -> Int32.Parse s |> box
        | :? string as s, t when t = typeof<Decimal> && Decimal.TryParse s |> fst -> Decimal.Parse s |> box
        | :? string as s, t when t = typeof<DateTime> && DateTime.TryParse s |> fst -> DateTime.Parse s |> box
        | :? string as s, t when t = typeof<Int64> && Int64.TryParse s |> fst -> Int64.Parse s |> box
        | :? string as s, t when t = typeof<UInt32> && UInt32.TryParse s |> fst -> UInt32.Parse s |> box
        | :? string as s, t when t = typeof<UInt64> && UInt64.TryParse s |> fst -> UInt64.Parse s |> box
        | :? string as s, t when t = typeof<float32> && Single.TryParse s |> fst -> Single.Parse s |> box
        | :? string as s, t when t = typeof<Int16> && Int16.TryParse s |> fst -> Int16.Parse s |> box
        | :? string as s, t when t = typeof<Boolean> && Boolean.TryParse s |> fst -> Boolean.Parse s |> box
        | _ -> 
            if returnType = typeof<Int32> then Convert.ToInt32 itm |> box
            elif returnType = typeof<decimal> then Convert.ToDecimal itm |> box
            elif returnType = typeof<Int64> then Convert.ToInt64 itm |> box
            elif returnType = typeof<float32> then Convert.ToSingle itm |> box
            elif returnType = typeof<UInt32> then Convert.ToUInt32 itm |> box
            elif returnType = typeof<double> then Convert.ToDouble itm |> box
            elif returnType = typeof<UInt64> then Convert.ToUInt64 itm |> box
            elif returnType = typeof<Int16> then Convert.ToInt16 itm |> box
            elif returnType = typeof<UInt16> then Convert.ToUInt16 itm |> box
            elif returnType = typeof<DateTime> then Convert.ToDateTime itm |> box
            elif returnType = typeof<Boolean> then Convert.ToBoolean itm |> box
            else itm |> box

    /// Standard SQL. Provider spesific overloads can be done before this.
    let genericFieldNotation (recursionBase:SqlColumnType->string) (colSprint:string->string) = function
        | SqlColumnType.KeyColumn col -> colSprint col
        | SqlColumnType.CanonicalOperation(op,key) ->
            let column = recursionBase key
            match op with // These are very standard:
            | ToUpper -> sprintf "UPPER(%s)" column
            | ToLower -> sprintf "LOWER(%s)" column
            | Replace(SqlStr(searchItm),SqlStr(toItm)) -> sprintf "REPLACE(%s,'%s','%s')" column searchItm toItm
            | Abs -> sprintf "ABS(%s)" column
            | Ceil -> sprintf "CEILING(%s)" column
            | Floor -> sprintf "FLOOR(%s)" column
            | Round -> sprintf "ROUND(%s)" column
            | RoundDecimals x -> sprintf "ROUND(%s,%d)" column x
            | BasicMath(o, c) -> sprintf "(%s %s %O)" column o c
            | _ -> failwithf "Not yet supported: %O %s" op (key.ToString())
        | GroupColumn (KeyOp key) -> colSprint key
        | GroupColumn (CountOp _) -> sprintf "COUNT(1)"
        | GroupColumn (AvgOp key) -> sprintf "AVG(%s)" (colSprint key)
        | GroupColumn (MinOp key) -> sprintf "MIN(%s)" (colSprint key)
        | GroupColumn (MaxOp key) -> sprintf "MAX(%s)" (colSprint key)
        | GroupColumn (SumOp key) -> sprintf "SUM(%s)" (colSprint key)

    let rec genericAliasNotation aliasSprint = function
        | SqlColumnType.KeyColumn col -> aliasSprint col
        | SqlColumnType.CanonicalOperation(op,col) -> 
            let subItm = genericAliasNotation aliasSprint col
            aliasSprint (sprintf "%s_%O" (op.ToString().Replace(" ", "_")) subItm)
        | GroupColumn (KeyOp key) -> aliasSprint key
        | GroupColumn (CountOp key) -> aliasSprint (sprintf "COUNT_%s" key)
        | GroupColumn (AvgOp key) -> aliasSprint (sprintf "AVG_%s" key)
        | GroupColumn (MinOp key) -> aliasSprint (sprintf "MIN_%s" key)
        | GroupColumn (MaxOp key) -> aliasSprint (sprintf "MAX_%s" key)
        | GroupColumn (SumOp key) -> aliasSprint (sprintf "SUM_%s" key)


module ConfigHelpers = 
    
    open System
    open System.IO
#if !NETSTANDARD
    open System.Configuration

    let internal getConStringFromConfig isRuntime root (connectionStringName : string) =
                let entryAssembly =
                    match Reflection.Assembly.GetEntryAssembly() with null -> None | x -> Some x

                let root, paths =
                    if isRuntime && entryAssembly.IsSome
                    then entryAssembly.Value.Location, [
                            entryAssembly.Value.GetName().Name + ".exe.config";
                            Path.Combine(root, entryAssembly.Value.GetName().Name + ".exe.config")
                        ]
                    else root, []

                let configFilePath =
                    paths @ [
                        Path.Combine(root, "app.config")
                        Path.Combine(root, "web.config")
                        "app.config"
                        "web.config"
                    ]|> List.tryFind File.Exists

                match configFilePath with
                | Some(configFilePath) ->
                    use tempFile = Utilities.tempFile "config"
                    File.Copy(configFilePath, tempFile.Path)
                    let fileMap = new ExeConfigurationFileMap(ExeConfigFilename = tempFile.Path)
                    let config = ConfigurationManager.OpenMappedExeConfiguration(fileMap, ConfigurationUserLevel.None)
                    match config.ConnectionStrings.ConnectionStrings.[connectionStringName] with
                    | null -> ""
                    | a -> a.ConnectionString
                | None -> ""
#endif

    let cachedConStrings = System.Collections.Concurrent.ConcurrentDictionary<string, string>()

    let tryGetConnectionString isRuntime root (connectionStringName:string) (connectionString:string) =
#if !NETSTANDARD
        if String.IsNullOrWhiteSpace(connectionString)
        then
            match isRuntime with
            | false -> getConStringFromConfig isRuntime root connectionStringName
            | _ -> cachedConStrings.GetOrAdd(connectionStringName, fun name ->
                    let fromFile = getConStringFromConfig isRuntime root connectionStringName
                    fromFile)
        else
#endif
            connectionString

module internal SchemaProjections = 
    
    //Creatviely taken from FSharp.Data (https://github.com/fsharp/FSharp.Data/blob/master/src/CommonRuntime/NameUtils.fs)
    let private tryAt (s:string) i = if i >= s.Length then None else Some s.[i]
    let private sat f (c:option<char>) = match c with Some c when f c -> Some c | _ -> None
    let private (|EOF|_|) c = match c with Some _ -> None | _ -> Some ()
    let private (|LetterDigit|_|) = sat Char.IsLetterOrDigit
    let private (|Upper|_|) = sat (fun c -> Char.IsUpper c || Char.IsDigit c)
    let private (|Lower|_|) = sat (fun c -> Char.IsLower c || Char.IsDigit c)
    
    // --------------------------------------------------------------------------------------
    
    /// Turns a given non-empty string into a nice 'PascalCase' identifier
    let nicePascalName (s:string) = 
      if s.Length = 1 then s.ToUpperInvariant() else
      // Starting to parse a new segment 
      let rec restart i = seq {
        match tryAt s i with 
        | EOF -> ()
        | LetterDigit _ & Upper _ -> yield! upperStart i (i + 1)
        | LetterDigit _ -> yield! consume i false (i + 1)
        | _ -> yield! restart (i + 1) }
      // Parsed first upper case letter, continue either all lower or all upper
      and upperStart from i = seq {
        match tryAt s i with 
        | Upper _ -> yield! consume from true (i + 1) 
        | Lower _ -> yield! consume from false (i + 1) 
        | _ ->
            yield from, i
            yield! restart (i + 1) }
      // Consume are letters of the same kind (either all lower or all upper)
      and consume from takeUpper i = seq {
        match tryAt s i with
        | Lower _ when not takeUpper -> yield! consume from takeUpper (i + 1)
        | Upper _ when takeUpper -> yield! consume from takeUpper (i + 1)
        | Lower _ when takeUpper ->
            yield from, (i - 1)
            yield! restart (i - 1)
        | _ -> 
            yield from, i
            yield! restart i }
        
      // Split string into segments and turn them to PascalCase
      seq { for i1, i2 in restart 0 do 
              let sub = s.Substring(i1, i2 - i1) 
              if Array.forall Char.IsLetterOrDigit (sub.ToCharArray()) then
                yield sub.[0].ToString().ToUpperInvariant() + sub.ToLowerInvariant().Substring(1) }
      |> String.concat ""
    
    /// Turns a given non-empty string into a nice 'camelCase' identifier
    let niceCamelName (s:string) = 
      let name = nicePascalName s
      if name.Length > 0 then
        name.[0].ToString().ToLowerInvariant() + name.Substring(1)
      else name
    
    let buildTableName (tableName:string) = 
        //Current Name = [SCHEMA].[TABLE_NAME]
        if(tableName.Contains("."))
        then 
            let tableName = tableName.Replace("[", "").Replace("]", "")
            let startIndex = tableName.IndexOf(".")
            nicePascalName (tableName.Substring(startIndex))
        else nicePascalName tableName

    let buildFieldName (fieldName:string) = nicePascalName fieldName
    
    let buildSprocName (sprocName:string) = nicePascalName sprocName

    let buildTableNameWhereFilter columnName (tableNames : string) =
        let trim (s:string) = s.Trim()
        let names = tableNames.Split([|","|], StringSplitOptions.RemoveEmptyEntries)
                    |> Seq.map trim
                    |> Seq.toArray
        match names with
        | [||] -> ""
        | [|name|] -> sprintf "and %s like '%s'" columnName name
        | _ -> names |> Array.map (sprintf "%s like '%s'" columnName)
                     |> String.concat " or "
                     |> sprintf "and (%s)"

module internal Reflection = 
    
    open System.Reflection
    open System.IO

    let tryLoadAssembly path = 
         try 
             let loadedAsm = Assembly.LoadFrom(path) 
             if loadedAsm <> null
             then Some(Choice1Of2 loadedAsm)
             else None
         with e ->
             Some(Choice2Of2 e)

    let tryLoadAssemblyFrom resolutionPath (referencedAssemblies:string[]) assemblyNames =
        let referencedPaths = 
            referencedAssemblies 
            |> Array.filter (fun ra -> assemblyNames |> List.exists(fun a -> ra.Contains(a)))
            |> Array.toList
        
        let resolutionPaths =
            assemblyNames 
            |> List.map (fun asm ->
                if String.IsNullOrEmpty resolutionPath 
                then asm
                else Path.Combine(resolutionPath,asm))

        let myPaths = 
#if INTERACTIVE
            [__SOURCE_DIRECTORY__]
#else
            let ifNotNull (x:Assembly) =
                if x = null then ""
                elif x.Location = null then ""
                else x.Location |> Path.GetDirectoryName

            let l1 = System.Reflection.Assembly.GetEntryAssembly() |> ifNotNull
            let l2 = System.Reflection.Assembly.GetExecutingAssembly() |> ifNotNull
            [l1; l2] |> List.filter(fun x -> String.IsNullOrEmpty x) |> Seq.distinct |> Seq.toList
#endif
        let currentPaths =
            myPaths |> List.map(fun myPath -> 
                assemblyNames |> List.map (fun asm -> System.IO.Path.Combine(myPath,asm)))
            |> Seq.concat |> Seq.toList

        let allPaths =
            (assemblyNames @ resolutionPaths @ referencedPaths @ currentPaths) 
            |> Seq.distinct |> Seq.toList
        
        let result = 
            allPaths
            |> List.tryPick (fun p -> 
                match tryLoadAssembly p with
                | Some(Choice1Of2 ass) -> Some ass
                | _ -> None
            )
        // Some providers have additional references to other libraries.
        // https://stackoverflow.com/questions/18942832/how-can-i-dynamically-reference-an-assembly-that-looks-for-another-assembly
        // and runtime binding-redirect: http://blog.slaks.net/2013-12-25/redirecting-assembly-loads-at-runtime/

        let loadHandler (args:ResolveEventArgs) (loadFunc:string->Assembly) =
            let fileName = args.Name.Split(',').[0] + ".dll"
            try 
                let tryLoad = loadFunc fileName
                System.Diagnostics.Debug.WriteLine("Redirecting assembly load of " + args.Name + " to " + tryLoad.FullName)
                tryLoad
            with
            | _ ->
                let extraPathDirs = (resolutionPath :: myPaths)
                let loaded = 
                    extraPathDirs |> List.tryPick(fun dllPath ->
                        let assemblyPath = Path.Combine(dllPath,fileName)
                        if File.Exists assemblyPath then
                            Some(loadFunc assemblyPath)
                        else None)
                match loaded with
                | Some x -> 
                    System.Diagnostics.Debug.WriteLine("Redirecting assembly load of " + args.Name + " to " + x.FullName)
                    x
                | None -> null
        let mutable handler = Unchecked.defaultof<ResolveEventHandler>
        handler <- // try to avoid StackOverflowException of Assembly.LoadFrom calling handler again
            System.ResolveEventHandler (fun _ args ->
                let loadfunc x =
                    if handler <> null then AppDomain.CurrentDomain.remove_AssemblyResolve handler
<<<<<<< HEAD
                    let res = Assembly.LoadFrom x
=======
                    let res = try Assembly.LoadFrom x with _ -> null
>>>>>>> b18d7b6d
                    if handler <> null then AppDomain.CurrentDomain.add_AssemblyResolve handler
                    res
                loadHandler args loadfunc)
        System.AppDomain.CurrentDomain.add_AssemblyResolve handler
        match result with
        | Some asm -> Choice1Of2 asm
        | None ->
            let folders = 
                allPaths
                |> Seq.map (Path.GetDirectoryName)
                |> Seq.distinct
            let errors = 
                allPaths
                |> List.map (fun p -> 
                    match tryLoadAssembly p with
                    | Some(Choice2Of2 err) when (err :? System.IO.FileNotFoundException) -> None //trivial
                    | Some(Choice2Of2 err) -> Some err
                    | _ -> None
                ) |> List.filter Option.isSome
                |> List.map(fun o -> o.Value.GetBaseException().Message)
                |> Seq.distinct |> Seq.toList
            if not(String.IsNullOrEmpty resolutionPath) && not(System.IO.Directory.Exists(resolutionPath)) then
                let x = "" :: errors
                Choice2Of2(folders, ("resolutionPath directory doesn't exist:" + resolutionPath::errors))
            else
                Choice2Of2(folders, errors)

module Sql =
    
    open System
    open System.Data

    let private collectfunc(reader:IDataReader) = 
        [|
            for i = 0 to reader.FieldCount - 1 do 
                match reader.GetValue(i) with
                | null | :? DBNull ->  yield (reader.GetName(i),null)
                | value -> yield (reader.GetName(i),value)
        |]
        
    let dataReaderToArray (reader:IDataReader) = 
        [| 
            while reader.Read() do
               yield collectfunc reader
        |]

    let dataReaderToArrayAsync (reader:System.Data.Common.DbDataReader) = 

        let rec readitems acc =
            async {
                let! moreitems = reader.ReadAsync() |> Async.AwaitTask
                match moreitems with
                | true -> return! readitems (collectfunc(reader)::acc)
                | false -> return acc
            }
        async {
            let! items = readitems []
            return items |> List.toArray
        }

    let dbUnbox<'a> (v:obj) : 'a = 
        if Convert.IsDBNull(v) then Unchecked.defaultof<'a> else unbox v
    
    let dbUnboxWithDefault<'a> def (v:obj) : 'a = 
        if Convert.IsDBNull(v) then def else unbox v

    let connect (con:IDbConnection) f =
        if con.State <> ConnectionState.Open then con.Open()
        let result = f con
        con.Close(); result

    let connectAsync (con:System.Data.Common.DbConnection) f =
        async {
            if con.State <> ConnectionState.Open then 
                do! con.OpenAsync() |> Async.AwaitIAsyncResult |> Async.Ignore
            let result = f con
            con.Close(); result
        }

    let executeSql createCommand sql (con:IDbConnection) =        
        use com : IDbCommand = createCommand sql con   
        com.ExecuteReader()    

    let executeSqlAsync createCommand sql (con:IDbConnection) =
        use com : System.Data.Common.DbCommand = createCommand sql con   
        com.ExecuteReaderAsync() |> Async.AwaitTask  

    let executeSqlAsDataTable createCommand sql con = 
        use r = executeSql createCommand sql con
        let dt = new DataTable()
        dt.Load(r)
        dt

    let executeSqlAsDataTableAsync createCommand sql con = 
        async{
            use! r = executeSqlAsync createCommand sql con
            let dt = new DataTable()
            dt.Load(r)
            return dt
        }

    let ensureOpen (con:IDbConnection) =
        if con.State <> ConnectionState.Open
        then con.Open()<|MERGE_RESOLUTION|>--- conflicted
+++ resolved
@@ -355,11 +355,7 @@
             System.ResolveEventHandler (fun _ args ->
                 let loadfunc x =
                     if handler <> null then AppDomain.CurrentDomain.remove_AssemblyResolve handler
-<<<<<<< HEAD
-                    let res = Assembly.LoadFrom x
-=======
                     let res = try Assembly.LoadFrom x with _ -> null
->>>>>>> b18d7b6d
                     if handler <> null then AppDomain.CurrentDomain.add_AssemblyResolve handler
                     res
                 loadHandler args loadfunc)
