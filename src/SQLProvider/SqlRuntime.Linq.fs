namespace FSharp.Data.Sql.Runtime

open System
open System.Collections
open System.Collections.Generic
open System.Data

open FSharp.Data.Sql
open FSharp.Data.Sql.Common
open FSharp.Data.Sql.Common.Utilities
open FSharp.Data.Sql.QueryExpression
open FSharp.Data.Sql.Schema

// this is publically exposed and used in the runtime
type IWithDataContext =
    abstract DataContext : ISqlDataContext

type CastTupleMaker<'T1,'T2,'T3> = 
    static member makeTuple2(t1:obj, t2:obj) = 
        (t1 :?> 'T1, t2 :?> 'T2) |> box
    static member makeTuple3(t1:obj, t2:obj, t3:obj) = 
        (t1 :?> 'T1, t2 :?> 'T2, t3 :?> 'T3) |> box

module internal QueryImplementation =
    open System.Linq
    open System.Linq.Expressions
    open Patterns

    type IWithSqlService =
        abstract DataContext : ISqlDataContext
        abstract SqlExpression : SqlExp
        abstract TupleIndex : string ResizeArray // indexes where in the anonymous object created by the compiler during a select many that each entity alias appears
        abstract Provider : ISqlProvider
    
    /// Interface for async enumerations as .NET doesn't have it out-of-the-box
    type IAsyncEnumerable<'T> =
        abstract GetAsyncEnumerator : unit -> Async<IEnumerator<'T>>
    type IAsyncEnumerable =
        abstract EvaluateQuery : unit -> Async<unit>

    let (|SourceWithQueryData|_|) = function Constant ((:? IWithSqlService as org), _)    -> Some org | _ -> None
    let (|RelDirection|_|)        = function Constant ((:? RelationshipDirection as s),_) -> Some s   | _ -> None

    let (|OptionalOuterJoin|) e =
        match e with
        | MethodCall(None, (!!), [inner]) -> (true,inner)
        | MethodCall(None,MethodWithName("op_BangBang"), [inner]) -> (true,inner)
        | _ -> (false,e)

    let parseQueryResults (projector:Delegate) (results:SqlEntity[]) =
        let args = projector.GetType().GenericTypeArguments
        seq { 
            if args.Length > 0 && args.[0].Name.StartsWith("IGrouping") then
                let keyType = 
                    if args.[0].GenericTypeArguments.Length = 0 then None
                    else 
                        let kt = args.[0].GenericTypeArguments.[0]
                        if kt = typeof<obj> then None else Some kt
                let keyConstructor = 
                    keyType |> Option.map(fun kt ->
                        let tyo = typedefof<GroupResultItems<_>>.MakeGenericType(kt)
                        tyo.GetConstructors())

                let getval (key:obj) idx = 
                    if keyType.Value.IsGenericType then
                        Utilities.convertTypes key keyType.Value.GenericTypeArguments.[idx]
                    else key
                
                let tup2, tup3 = 
                    let genArg idx = 
                        if keyType.IsSome && keyType.Value.GenericTypeArguments.Length > idx then
                            keyType.Value.GenericTypeArguments.[idx]
                        else typeof<Object>
                    let tup =
                        typedefof<CastTupleMaker<_,_,_>>.MakeGenericType(
                            genArg 0, genArg 1, genArg 2
                        )
                    tup.GetMethod("makeTuple2"), tup.GetMethod("makeTuple3")

                // do group-read
                let collected = 
                    results |> Array.map(fun (e:SqlEntity) ->
                        // Alias is '[Sum_Column]'
                        let aggregates = [|"COUNT_"; "MIN_"; "MAX_"; "SUM_"; "AVG_";"STDDEV_";"VAR_"|]
                        let data = 
                            e.ColumnValues |> Seq.toArray |> Array.filter(fun (key, _) -> aggregates |> Array.exists (key.Contains) |> not)
                        match data with
                        | [||] -> 
                            let ty = typedefof<GroupResultItems<_>>.MakeGenericType(typeof<int>)
                            ty.GetConstructors().[1].Invoke [|"";1;e|]
                        | [|keyname, keyvalue|] -> 
                            match keyType with
                            | Some keyTypev ->
                                let x = 
                                    let b = Utilities.convertTypes keyvalue keyTypev |> unbox
                                    if b.GetType() = typeof<obj> then unbox b else b
                                keyConstructor.Value.[1].Invoke [|keyname; x; e;|]
                            | None ->
                                let ty = typedefof<GroupResultItems<_>>.MakeGenericType(keyvalue.GetType())
                                ty.GetConstructors().[1].Invoke [|keyname; keyvalue; e;|]
                        | [|kn1, kv1; kn2, kv2|] when keyType.IsSome ->
                            let v1, v2 = getval kv1 0, getval kv2 1
                            keyConstructor.Value.[0].Invoke [|(kn1,kn2); tup2.Invoke(null, [|v1;v2|]); e;|]
                        | [|kn1, kv1; kn2, kv2; kn3; kv3|] when keyType.IsSome ->
                            let v1, v2, v3 = getval kv1 0, getval kv2 1, getval kv3 2
                            keyConstructor.Value.[0].Invoke [|(kn1,kn2); tup3.Invoke(null, [|v1;v2;v3|]); e;|]
                        | lst -> failwith("Complex key columns not supported yet (" + String.Join(",", lst) + ")")
                    )// :?> IGrouping<_, _>)

                for e in collected -> projector.DynamicInvoke(e) 
            else
                for e in results -> projector.DynamicInvoke(e) 
        } |> Seq.cache :> System.Collections.IEnumerable

    let executeQuery (dc:ISqlDataContext) (provider:ISqlProvider) sqlExp ti =
        use con = provider.CreateConnection(dc.ConnectionString)
        let (query,parameters,projector,baseTable) = QueryExpressionTransformer.convertExpression sqlExp ti con provider false (dc.SqlOperationsInSelect=SelectOperations.DatabaseSide)
        Common.QueryEvents.PublishSqlQuery con.ConnectionString query parameters
        // todo: make this lazily evaluated? or optionally so. but have to deal with disposing stuff somehow
        use cmd = provider.CreateCommand(con,query)
        if dc.CommandTimeout.IsSome then
            cmd.CommandTimeout <- dc.CommandTimeout.Value
        for p in parameters do cmd.Parameters.Add p |> ignore
        let columns = provider.GetColumns(con, baseTable)
        if con.State <> ConnectionState.Open then con.Open()
        use reader = cmd.ExecuteReader()
        let results = dc.ReadEntities(baseTable.FullName, columns, reader)
        let results = parseQueryResults projector results
        if (provider.GetType() <> typeof<Providers.MSAccessProvider>) then con.Close() //else get 'COM object that has been separated from its underlying RCW cannot be used.'
        results

    let executeQueryAsync (dc:ISqlDataContext) (provider:ISqlProvider) sqlExp ti =
       async {
           use con = provider.CreateConnection(dc.ConnectionString) :?> System.Data.Common.DbConnection
           let (query,parameters,projector,baseTable) = QueryExpressionTransformer.convertExpression sqlExp ti con provider false (dc.SqlOperationsInSelect=SelectOperations.DatabaseSide)
           Common.QueryEvents.PublishSqlQuery con.ConnectionString  query parameters
           // todo: make this lazily evaluated? or optionally so. but have to deal with disposing stuff somehow
           use cmd = provider.CreateCommand(con,query) :?> System.Data.Common.DbCommand
           if dc.CommandTimeout.IsSome then
               cmd.CommandTimeout <- dc.CommandTimeout.Value
           for p in parameters do cmd.Parameters.Add p |> ignore
           let columns = provider.GetColumns(con, baseTable) // TODO : provider.GetColumnsAsync() ??
           if con.State <> ConnectionState.Open then
                do! con.OpenAsync() |> Async.AwaitIAsyncResult |> Async.Ignore
           if (con.State <> ConnectionState.Open) then // Just ensure, as not all the providers seems to work so great with OpenAsync.
                if (con.State <> ConnectionState.Closed) && (provider.GetType() <> typeof<Providers.MSAccessProvider>) then con.Close()
                con.Open()
           use! reader = cmd.ExecuteReaderAsync() |> Async.AwaitTask
           let! results = dc.ReadEntitiesAsync(baseTable.FullName, columns, reader)
           let results = parseQueryResults projector results
           if (provider.GetType() <> typeof<Providers.MSAccessProvider>) then con.Close() //else get 'COM object that has been separated from its underlying RCW cannot be used.'
           return results
       }

    let executeQueryScalar (dc:ISqlDataContext) (provider:ISqlProvider) sqlExp ti =
       use con = provider.CreateConnection(dc.ConnectionString)
       con.Open()
       let (query,parameters,_,_) = QueryExpressionTransformer.convertExpression sqlExp ti con provider false true
       Common.QueryEvents.PublishSqlQuery con.ConnectionString  query parameters
       use cmd = provider.CreateCommand(con,query)
       if dc.CommandTimeout.IsSome then
           cmd.CommandTimeout <- dc.CommandTimeout.Value
       for p in parameters do cmd.Parameters.Add p |> ignore
       // ignore any generated projection and just expect a single integer back
       if con.State <> ConnectionState.Open then con.Open()
       let result = cmd.ExecuteScalar()
       if (provider.GetType() <> typeof<Providers.MSAccessProvider>) then con.Close() //else get 'COM object that has been separated from its underlying RCW cannot be used.'
       result

    let executeQueryScalarAsync (dc:ISqlDataContext) (provider:ISqlProvider) sqlExp ti =
       async {
           use con = provider.CreateConnection(dc.ConnectionString) :?> System.Data.Common.DbConnection
           do! con.OpenAsync() |> Async.AwaitIAsyncResult |> Async.Ignore
           let (query,parameters,_,_) = QueryExpressionTransformer.convertExpression sqlExp ti con provider false true
           Common.QueryEvents.PublishSqlQuery con.ConnectionString query parameters
           use cmd = provider.CreateCommand(con,query) :?> System.Data.Common.DbCommand
           if dc.CommandTimeout.IsSome then
               cmd.CommandTimeout <- dc.CommandTimeout.Value
           for p in parameters do cmd.Parameters.Add p |> ignore
           // ignore any generated projection and just expect a single integer back
           if con.State <> ConnectionState.Open then
                do! con.OpenAsync() |> Async.AwaitIAsyncResult |> Async.Ignore
           if (con.State <> ConnectionState.Open) then // Just ensure, as not all the providers seems to work so great with OpenAsync.
                if (con.State <> ConnectionState.Closed) && (provider.GetType() <> typeof<Providers.MSAccessProvider>) then con.Close()
                con.Open()
           let! executed = cmd.ExecuteScalarAsync() |> Async.AwaitTask
           if (provider.GetType() <> typeof<Providers.MSAccessProvider>) then con.Close() //else get 'COM object that has been separated from its underlying RCW cannot be used.'
           return executed
       }

    let executeDeleteQueryAsync (dc:ISqlDataContext) (provider:ISqlProvider) sqlExp ti =
       async {
            // Not too complex clauses please...
            // No "AS" command allowed for basetable. Little visitor-pattern to modify base-alias name.
           let rec modifyAlias (sqlx:SqlExp) =
               match sqlx with
               | BaseTable (alias,table) when (alias = "" || alias = table.Name || alias = table.FullName ) -> sqlx //ok
               | BaseTable (_,table) -> BaseTable (table.Name,table)
               | FilterClause(a,rest) -> FilterClause(a,modifyAlias rest)
               | AggregateOp(a,c,rest) -> AggregateOp(a,c,modifyAlias rest)
               | _ -> failwithf "Unsupported delete-clause. Only simple single-table deletion where-clauses supported. You had parameters: %O" sqlx

           let sqlExp = modifyAlias sqlExp
           use con = provider.CreateConnection(dc.ConnectionString) :?> System.Data.Common.DbConnection
           do! con.OpenAsync() |> Async.AwaitIAsyncResult |> Async.Ignore
           let (query,parameters,_,_) = QueryExpressionTransformer.convertExpression sqlExp ti con provider true true
           Common.QueryEvents.PublishSqlQuery con.ConnectionString query parameters
           use cmd = provider.CreateCommand(con,query) :?> System.Data.Common.DbCommand
           if dc.CommandTimeout.IsSome then
               cmd.CommandTimeout <- dc.CommandTimeout.Value
           for p in parameters do cmd.Parameters.Add p |> ignore
           // ignore any generated projection and just expect a single integer back
           if con.State <> ConnectionState.Open then
                do! con.OpenAsync() |> Async.AwaitIAsyncResult |> Async.Ignore
           if (con.State <> ConnectionState.Open) then // Just ensure, as not all the providers seems to work so great with OpenAsync.
                if (con.State <> ConnectionState.Closed) && (provider.GetType() <> typeof<Providers.MSAccessProvider>) then con.Close()
                con.Open()
           let! executed = cmd.ExecuteScalarAsync() |> Async.AwaitTask
           if (provider.GetType() <> typeof<Providers.MSAccessProvider>) then con.Close() //else get 'COM object that has been separated from its underlying RCW cannot be used.'
           return executed
       }

    type SqlQueryable<'T>(dc:ISqlDataContext,provider,sqlQuery,tupleIndex) =
        let asyncModePreEvaluated = System.Collections.Concurrent.ConcurrentStack<_>() 
        static member Create(table,conString,provider) =
            SqlQueryable<'T>(conString,provider,BaseTable("",table),ResizeArray<_>()) :> IQueryable<'T>
        interface IQueryable<'T>
        interface IQueryable with
            member __.Provider = SqlQueryProvider.Provider
            member x.Expression =  Expression.Constant(x,typeof<IQueryable<'T>>) :> Expression
            member __.ElementType = typeof<'T>
        interface seq<'T> with
             member __.GetEnumerator() = 
                match asyncModePreEvaluated.TryPop() with
                | false, _ -> (Seq.cast<'T> (executeQuery dc provider sqlQuery tupleIndex)).GetEnumerator()
                | true, res -> (Seq.cast<'T> res).GetEnumerator()
        interface IEnumerable with
             member x.GetEnumerator() = (x :> seq<'T>).GetEnumerator() :> IEnumerator
        interface IWithDataContext with
             member __.DataContext = dc
        interface IWithSqlService with
             member __.DataContext = dc
             member __.SqlExpression = sqlQuery
             member __.TupleIndex = tupleIndex
             member __.Provider = provider
        interface IAsyncEnumerable with
             member __.EvaluateQuery() = 
                async {
                    let! executeSql = executeQueryAsync dc provider sqlQuery tupleIndex
                    asyncModePreEvaluated.Push executeSql 
                    return ()
                }
        interface IAsyncEnumerable<'T> with
             member __.GetAsyncEnumerator() =
                async {
                    let! executeSql = executeQueryAsync dc provider sqlQuery tupleIndex
                    return (Seq.cast<'T> (executeSql)).GetEnumerator()
                }
    
    and SqlOrderedQueryable<'T>(dc:ISqlDataContext,provider,sqlQuery,tupleIndex) =
        let asyncModePreEvaluated = System.Collections.Concurrent.ConcurrentStack<_>() 
        static member Create(table,conString,provider) =
            SqlOrderedQueryable<'T>(conString,provider,BaseTable("",table),ResizeArray<_>()) :> IQueryable<'T>
        interface IOrderedQueryable<'T>
        interface IQueryable<'T>
        interface IQueryable with
            member __.Provider = SqlQueryProvider.Provider
            member x.Expression =  Expression.Constant(x,typeof<IOrderedQueryable<'T>>) :> Expression
            member __.ElementType = typeof<'T>
        interface seq<'T> with
             member __.GetEnumerator() = 
                match asyncModePreEvaluated.TryPop() with
                | false, _ -> (Seq.cast<'T> (executeQuery dc provider sqlQuery tupleIndex)).GetEnumerator()
                | true, res -> (Seq.cast<'T> res).GetEnumerator()
        interface IEnumerable with
             member x.GetEnumerator() = (x :> seq<'T>).GetEnumerator() :> IEnumerator
        interface IWithDataContext with
            member __.DataContext = dc
        interface IWithSqlService with
             member __.DataContext = dc
             member __.SqlExpression = sqlQuery
             member __.TupleIndex = tupleIndex
             member __.Provider = provider
        interface IAsyncEnumerable with
             member __.EvaluateQuery() = 
                async {
                    let! executeSql = executeQueryAsync dc provider sqlQuery tupleIndex
                    asyncModePreEvaluated.Push executeSql 
                    return ()
                }
        interface IAsyncEnumerable<'T> with
             member __.GetAsyncEnumerator() =
                async {
                    let! executeSql = executeQueryAsync dc provider sqlQuery tupleIndex
                    return (Seq.cast<'T> (executeSql)).GetEnumerator()
                }

    /// Structure to make it easier to return IGrouping from GroupBy
    and SqlGroupingQueryable<'TKey, 'TEntity>(dc:ISqlDataContext,provider,sqlQuery,tupleIndex) =
        let asyncModePreEvaluated = System.Collections.Concurrent.ConcurrentStack<_>() 
        static member Create(table,conString,provider) =
            let res = SqlGroupingQueryable<'TKey, 'TEntity>(conString,provider,BaseTable("",table),ResizeArray<_>())
            res :> IQueryable<IGrouping<'TKey, 'TEntity>>
        interface IQueryable<IGrouping<'TKey, 'TEntity>>
        interface IQueryable with
            member __.Provider = 
                SqlQueryProvider.Provider
            member x.Expression =  
                Expression.Constant(x,typeof<SqlGroupingQueryable<'TKey, 'TEntity>>) :> Expression
            member __.ElementType = 
                typeof<IGrouping<'TKey, 'TEntity>>
        interface seq<IGrouping<'TKey, 'TEntity>> with
             member __.GetEnumerator() = 
                match asyncModePreEvaluated.TryPop() with
                | false, _ -> 
                    executeQuery dc provider sqlQuery tupleIndex
                    |> Seq.cast<IGrouping<'TKey, 'TEntity>>
                    |> fun res -> res.GetEnumerator()
                | true, res -> (Seq.cast<IGrouping<'TKey, 'TEntity>> res).GetEnumerator()
        interface IEnumerable with
             member x.GetEnumerator() = 
                let itms = (x :> seq<IGrouping<'TKey, 'TEntity>>)
                itms.GetEnumerator() :> IEnumerator
        interface IWithDataContext with
             member __.DataContext = dc
        interface IWithSqlService with
             member __.DataContext = dc
             member __.SqlExpression = sqlQuery
             member __.TupleIndex = tupleIndex
             member __.Provider = provider
        interface IAsyncEnumerable with
             member __.EvaluateQuery() = 
                async {
                    let! executeSql = executeQueryAsync dc provider sqlQuery tupleIndex
                    asyncModePreEvaluated.Push executeSql 
                    return ()
                }
        interface IAsyncEnumerable<IGrouping<'TKey, 'TEntity>> with
             member __.GetAsyncEnumerator() =
                async {
                    let! executeSql = executeQueryAsync dc provider sqlQuery tupleIndex
                    let toseq = executeSql |> Seq.cast<IGrouping<'TKey, 'TEntity>>
                    return toseq.GetEnumerator()
                }
    and SqlWhereType = NormalWhere | HavingWhere
    and SqlQueryProvider() =
         static member val Provider =

             let rec parseWhere (meth:Reflection.MethodInfo) (source:IWithSqlService) (qual:Expression) =
             
                let isHaving = source.SqlExpression.hasGroupBy().IsSome
                // if same query contains multiple subqueries, the parameter names in those should be different.
                let mutable nestCount = 0

                let (|Condition|_|) exp =
                    // IMPORTANT : for now it is always assumed that the table column being checked on the server side is on the left hand side of the condition expression.
                    match exp with
                    | SqlSpecialOpArrQueryable(ti,op,key,qry)
                    | SqlSpecialNegativeOpArrQueryable(ti,op,key,qry) ->

                        let svc = (qry :?> IWithSqlService)

                        use con = svc.Provider.CreateConnection(svc.DataContext.ConnectionString)
                        let (query,parameters,projector,baseTable) = QueryExpressionTransformer.convertExpression svc.SqlExpression svc.TupleIndex con svc.Provider false true

                        let ``nested param names`` = "@param" + abs(query.GetHashCode()).ToString() + nestCount.ToString() + "nested"
                        nestCount <- nestCount + 1

                        let modified = 
<<<<<<< HEAD
                            parameters 
=======
                            parameters
>>>>>>> 695726d2
                            |> Seq.filter(fun p -> not(p.ParameterName.StartsWith ``nested param names``))
                            |> Seq.map(fun p ->
                                p.ParameterName <- p.ParameterName.Replace("@param", ``nested param names``)
                                p
                            ) |> Seq.toArray
                        let subquery = 
                            let paramfixed = query.Replace("@param", ``nested param names``)
                            match paramfixed.EndsWith(";") with
                            | false -> paramfixed
                            | true -> paramfixed.Substring(0, paramfixed.Length-1)
                        
                        Some(ti,key,op,Some (box (subquery, modified)))
                    | SqlExistsClause(meth,op,src,qual)
                    | SqlNotExistsClause(meth,op,src,qual) ->

                        let innersrc = (src :?> IWithSqlService)
                        source.TupleIndex |> Seq.filter(fun s -> not(innersrc.TupleIndex.Contains s)) |> Seq.iter(fun s -> innersrc.TupleIndex.Add s)
                        let qry = parseWhere meth innersrc qual :> IQueryable
                        let svc = (qry :?> IWithSqlService)
                        use con = svc.Provider.CreateConnection(svc.DataContext.ConnectionString)
                        let (query,parameters,projector,baseTable) = QueryExpressionTransformer.convertExpression svc.SqlExpression svc.TupleIndex con svc.Provider false true

                        let ``nested param names`` = "@param" + abs(query.GetHashCode()).ToString() + nestCount.ToString() + "nested"
                        nestCount <- nestCount + 1

                        let modified = 
                            parameters 
                            |> Seq.filter(fun p -> not(p.ParameterName.StartsWith ``nested param names``))
                            |> Seq.map(fun p ->
                                p.ParameterName <- p.ParameterName.Replace("@param", ``nested param names``)
                                p
                            ) |> Seq.toArray
                        let subquery = 
                            let paramfixed = query.Replace("@param", ``nested param names``)
                            match paramfixed.EndsWith(";") with
                            | false -> paramfixed
                            | true -> paramfixed.Substring(0, paramfixed.Length-1)
                        
                        Some("",KeyColumn(""),op,Some (box (subquery, modified)))
                    | SimpleCondition ((ti,key,op,c) as x) -> 
                        match c with
                        | None -> Some x
                        | Some t when (t :? (string*SqlColumnType)) ->
                            let ti2, col = t :?> string*SqlColumnType
                            let alias2 = resolveTuplePropertyName ti2 source.TupleIndex
                            Some(ti,key,op,Some(box (alias2,col)))
                        | Some _ -> Some x
                    | _ -> None

                let rec filterExpression (exp:Expression)  =
                    let extendFilter conditions nextFilter =
                        match exp with
                        | AndAlso(_) -> And(conditions,nextFilter)
                        | OrElse(_) -> Or(conditions,nextFilter)
                        | _ -> failwith ("Filter problem: " + exp.ToString())
                    match exp with
                    | AndAlsoOrElse(AndAlsoOrElse(_,_) as left, (AndAlsoOrElse(_,_) as right)) ->
                        extendFilter [] (Some ([filterExpression left; filterExpression right]))
                    | AndAlsoOrElse(AndAlsoOrElse(_,_) as left,Condition(c))  ->
                        extendFilter [c] (Some ([filterExpression left]))
                    | AndAlsoOrElse(Condition(c),(AndAlsoOrElse(_,_) as right))  ->
                        extendFilter [c] (Some ([filterExpression right]))
                    | AndAlsoOrElse(Condition(c1) as cc1 ,Condition(c2)) as cc2 ->
                        if cc1 = cc2 then extendFilter [c1] None
                        else extendFilter [c1;c2] None
                    | Condition(cond) ->
                        Condition.And([cond],None)

                    // Support for simple boolean expressions:
                    | AndAlso(Bool(b), x) | AndAlso(x, Bool(b)) when b = true -> filterExpression x
                    | OrElse(Bool(b), x) | OrElse(x, Bool(b)) when b = false -> filterExpression x
                    | Bool(b) when b -> Condition.ConstantTrue
                    | Bool(b) when not(b) -> Condition.ConstantFalse
                    | _ -> 
                        failwith ("Unsupported expression. Ensure all server-side objects won't have any .NET-operators/methods that can't be converted to SQL. The In and Not In operators only support the inline array syntax. " + exp.ToString())

                match qual with
                | Lambda([name],ex) ->
                    // name here will either be the alias the user entered in the where clause if no joining / select many has happened before this
                    // otherwise, it will be the compiler-generated alias eg _arg2.  this might be the first method called in which case set the
                    // base entity alias to this name.
                    let ex = ExpressionOptimizer.visit ex
                    let filter = filterExpression ex
                    let sqlExpression =
                        match source.SqlExpression with
                        | BaseTable(alias,entity) when alias = "" ->
                            // special case here as above - this is the first call so replace the top of the tree here with the current base entity alias and the filter
                            FilterClause(filter,BaseTable(name.Name,entity))
                        | current ->
                            if isHaving then HavingClause(filter,current)
                            else FilterClause(filter,current)

                    let ty = typedefof<SqlQueryable<_>>.MakeGenericType(meth.GetGenericArguments().[0])
                    ty.GetConstructors().[0].Invoke [| source.DataContext; source.Provider; sqlExpression; source.TupleIndex; |] :?> IQueryable<_>
                | _ -> failwith "only support lambdas in a where"

             let parseGroupBy (meth:Reflection.MethodInfo) (source:IWithSqlService) sourceAlias destAlias (lambdas: LambdaExpression list) (exp:Expression) (sourceTi:string)=
                let sourceEntity =
                    match source.SqlExpression with
                    | BaseTable(alias,sourceEntity)
                    | FilterClause(_, BaseTable(alias,sourceEntity)) ->
                        sourceEntity

                    | SelectMany(a1, a2,selectdata,sqlExp)  ->
                        let sourceAlias = if sourceTi <> "" then Utilities.resolveTuplePropertyName sourceTi source.TupleIndex else sourceAlias
                        failwithf "Grouping over multiple tables is not supported yet"
                    | _ -> failwithf "Unexpected groupby entity expression (%A)." source.SqlExpression

                let getAlias ti =
                        match ti, source.SqlExpression with
                        | "", _ when source.SqlExpression.HasAutoTupled() -> sourceAlias
                        | "", FilterClause(alias,sourceEntity) -> sourceAlias
                        | "", _ -> ""
                        | _ -> resolveTuplePropertyName ti source.TupleIndex

                let keycols = 
                    match exp with
                    | SqlColumnGet(sourceTi,sourceKey,_) -> [getAlias sourceTi, sourceKey]
                    | TupleSqlColumnsGet itms -> itms |> List.map(fun (ti,key,typ) -> getAlias ti, key)
                    | _ -> []

                let data =  {
                    PrimaryTable = sourceEntity
                    KeyColumns = keycols
                    AggregateColumns = [] // Aggregates will be populated later: [CountOp,alias,"City"]
                    Projection = None //lambda2 ?
                }
                let ty = typedefof<SqlGroupingQueryable<_,_>>.MakeGenericType(lambdas.[0].ReturnType, meth.GetGenericArguments().[0])
                ty, data, sourceAlias


             // multiple SelectMany calls in sequence are represented in the same expression tree which must be parsed recursively (and joins too!)
             let rec processSelectManys (toAlias:string) (inExp:Expression) (outExp:SqlExp) (projectionParams : ParameterExpression list) (source:IWithSqlService) =
                match inExp with
                | MethodCall(None, (MethodWithName "SelectMany"), [ createRelated ; OptionalQuote (Lambda([_], inner)); OptionalQuote (Lambda(projectionParams,_)) ]) ->
                    let outExp = processSelectManys projectionParams.[0].Name createRelated outExp projectionParams source
                    processSelectManys projectionParams.[1].Name inner outExp projectionParams source
            //                            | MethodCall(None, (MethodWithName "GroupBy" | MethodWithName "GroupJoin" as meth),
            //                                                    [createRelated
            //                                                     ConvertOrTypeAs(MethodCall(Some(Lambda(_,MethodCall(_,MethodWithName "CreateEntities",[String destEntity]))),(MethodWithName "Invoke"),_))
            //                                                     OptionalQuote (Lambda([ParamName sourceAlias], exp) as lambda1)
            //                                                     OptionalQuote (Lambda(_,_))])
            //                            | MethodCall(None, (MethodWithName "GroupBy" | MethodWithName "GroupJoin" as meth),
            //                                                    [createRelated
            //                                                     ConvertOrTypeAs(MethodCall(_, (MethodWithName "CreateEntities"), [String destEntity] ))
            //                                                     OptionalQuote (Lambda([ParamName sourceAlias], exp) as lambda1)
            //                                                     OptionalQuote (Lambda(_,_))]) 
            //                            | MethodCall(None, (MethodWithName "GroupBy" | MethodWithName "GroupJoin" as meth),
            //                                                    [createRelated
            //                                                     ConvertOrTypeAs(MethodCall(Some(Lambda(_,MethodCall(_,MethodWithName "CreateEntities",[String destEntity]))),(MethodWithName "Invoke"),_))
            //                                                     OptionalQuote (Lambda([ParamName sourceAlias], exp) as lambda1)])
                | MethodCall(None, (MethodWithName "GroupBy" | MethodWithName "GroupJoin" as meth),
                                        [createRelated
                                         ConvertOrTypeAs(MethodCall(_, (MethodWithName "CreateEntities"), [String destEntity] ))
                                         OptionalQuote (Lambda([ParamName sourceAlias], exp) as lambda1)]) ->

                    let lambda = lambda1 :?> LambdaExpression
                    let outExp = processSelectManys projectionParams.[0].Name createRelated outExp projectionParams source
                    let ty, data, sourceEntityName = parseGroupBy meth source sourceAlias destEntity [lambda] exp ""
                    SelectMany(sourceEntityName,destEntity,GroupQuery(data), outExp)
                | MethodCall(None, (MethodWithName "Join"),
                                        [createRelated
                                         OptionalOuterJoin(isOuter, ConvertOrTypeAs(MethodCall(Some(Lambda(_,MethodCall(_,MethodWithName "CreateEntities",[String destEntity]))),(MethodWithName "Invoke"),_)))
                                         OptionalQuote (Lambda([ParamName sourceAlias],SqlColumnGet(sourceTi,sourceKey,_)))
                                         OptionalQuote (Lambda([ParamName destAlias],SqlColumnGet(_,destKey,_)))
                                         OptionalQuote (Lambda(projectionParams,_))])
                | MethodCall(None, (MethodWithName "Join"),
                                        [createRelated
                                         OptionalOuterJoin(isOuter, ConvertOrTypeAs(MethodCall(_, (MethodWithName "CreateEntities"), [String destEntity] )))
                                         OptionalQuote (Lambda([ParamName sourceAlias],SqlColumnGet(sourceTi,sourceKey,_)))
                                         OptionalQuote (Lambda([ParamName destAlias],SqlColumnGet(_,destKey,_)))
                                         OptionalQuote (Lambda(projectionParams,_))]) ->
                    // this case happens when the select many also includes one or more joins in the same tree.
                    // in this situation, the first agrument will either be an additional nested join method call,
                    // or finally it will be the call to _CreatedRelated which is handled recursively in the next case
                    let outExp = processSelectManys projectionParams.[0].Name createRelated outExp projectionParams source
                    let sourceAlias = if sourceTi <> "" then Utilities.resolveTuplePropertyName sourceTi source.TupleIndex else sourceAlias
                    if source.TupleIndex.Any(fun v -> v = sourceAlias) |> not then source.TupleIndex.Add(sourceAlias)
                    if source.TupleIndex.Any(fun v -> v = destAlias) |> not then source.TupleIndex.Add(destAlias)
                    // we don't actually have the "foreign" table name here in a join as that information is "lost" further up the expression tree.
                    // it's ok though because it can always be resolved later after the whole expression tree has been evaluated
                    let data = { PrimaryKey = [destKey]; PrimaryTable = Table.FromFullName destEntity; ForeignKey = [sourceKey];
                                    ForeignTable = {Schema="";Name="";Type=""};
                                    OuterJoin = isOuter; RelDirection = RelationshipDirection.Parents }
                    SelectMany(sourceAlias,destAlias,LinkQuery(data),outExp)
                | OptionalOuterJoin(outerJoin,MethodCall(Some(_),(MethodWithName "CreateRelated"), [param; _; String PE; String PK; String FE; String FK; RelDirection dir;])) ->
                                
                    let parseKey itm =
                        SqlColumnType.KeyColumn itm
                    let fromAlias =
                        match param with
                        | ParamName x -> x
                        | PropertyGet(_,p) -> Utilities.resolveTuplePropertyName p.Name source.TupleIndex
                        | _ -> failwith "unsupported parameter expression in CreatedRelated method call"
                    let data = { PrimaryKey = [parseKey PK]; PrimaryTable = Table.FromFullName PE; ForeignKey = [parseKey FK]; ForeignTable = Table.FromFullName FE; OuterJoin = outerJoin; RelDirection = dir  }
                    let sqlExpression =
                        match outExp with
                        | BaseTable(alias,entity) when alias = "" ->
                            // special case here as above - this is the first call so replace the top of the tree here with the current base entity alias and the select many
                            SelectMany(fromAlias,toAlias,LinkQuery(data),BaseTable(alias,entity))
                        | _ ->
                            SelectMany(fromAlias,toAlias,LinkQuery(data),outExp)
                    // add new aliases to the tuple index
                    if source.TupleIndex.Any(fun v -> v = fromAlias) |> not then source.TupleIndex.Add(fromAlias)
                    if source.TupleIndex.Any(fun v -> v = toAlias) |> not then  source.TupleIndex.Add(toAlias)
                    sqlExpression
                | MethodCall(None, (MethodWithName "Join"),
                                        [createRelated
                                         OptionalOuterJoin(isOuter, ConvertOrTypeAs(OptionalConvertOrTypeAs(MethodCall(Some(Lambda(_,MethodCall(_,MethodWithName "CreateEntities",[String destEntity]))),(MethodWithName "Invoke"),_))))
                                         OptionalQuote (Lambda([ParamName sourceAlias],TupleSqlColumnsGet(multisource)))
                                         OptionalQuote (Lambda([ParamName destAlias],TupleSqlColumnsGet(multidest)))
                                         OptionalQuote (Lambda(projectionParams,_))])
                | MethodCall(None, (MethodWithName "Join"),
                                        [createRelated
                                         OptionalOuterJoin(isOuter, ConvertOrTypeAs(OptionalConvertOrTypeAs(MethodCall(_, MethodWithName "CreateEntities",[String destEntity])))) 
                                         OptionalQuote (Lambda([ParamName sourceAlias],TupleSqlColumnsGet(multisource)))
                                         OptionalQuote (Lambda([ParamName destAlias],TupleSqlColumnsGet(multidest)))
                                         OptionalQuote (Lambda(projectionParams,_))]) ->
                    let outExp = processSelectManys projectionParams.[0].Name createRelated outExp projectionParams source

                    let destKeys = multidest |> List.map(fun (_,destKey,_) -> destKey)
                    let aliashandlesSource =
                        multisource |> List.map(
                            fun (sourceTi,sourceKey,_) ->
                                let sourceAlias = if sourceTi <> "" then Utilities.resolveTuplePropertyName sourceTi source.TupleIndex else sourceAlias
                                if source.TupleIndex.Any(fun v -> v = sourceAlias) |> not then source.TupleIndex.Add(sourceAlias)
                                if source.TupleIndex.Any(fun v -> v = destAlias) |> not then source.TupleIndex.Add(destAlias)
                                sourceAlias, sourceKey
                            )
                    let sourceAlias = match aliashandlesSource with [] -> sourceAlias | (alias,_)::t -> alias
                    let sourceKeys = aliashandlesSource |> List.map snd

                    let data = { PrimaryKey = destKeys; PrimaryTable = Table.FromFullName destEntity; ForeignKey = sourceKeys;
                                    ForeignTable = {Schema="";Name="";Type=""};
                                    OuterJoin = isOuter; RelDirection = RelationshipDirection.Parents }
                    SelectMany(sourceAlias,destAlias,LinkQuery(data),outExp)
                | OptionalOuterJoin(isOuter, OptionalConvertOrTypeAs(MethodCall(Some(Lambda([_],MethodCall(_,MethodWithName "CreateEntities",[String destEntity]))),(MethodWithName "Invoke"),_))) 
                | OptionalOuterJoin(isOuter, OptionalConvertOrTypeAs(MethodCall(_, MethodWithName "CreateEntities",[String destEntity]))) ->
                    let sourceAlias =
                        if source.TupleIndex.Contains projectionParams.[0].Name then projectionParams.[0].Name
                        else
                        match source.SqlExpression with
                        | BaseTable(a, t) -> t.Name
                        | _ -> projectionParams.[0].Name
                    let table = Table.FromFullName destEntity
                    let destAlias = table.Name

                    if source.TupleIndex.Any(fun v -> v = sourceAlias) |> not then source.TupleIndex.Add(sourceAlias)
                    if source.TupleIndex.Any(fun v -> v = destAlias) |> not then source.TupleIndex.Add(destAlias)
                    SelectMany(sourceAlias,destAlias,CrossJoin(table.Name,table),outExp)
                | MethodCall(None, (MethodWithName "AsQueryable"), [innerExp]) ->
                    processSelectManys projectionParams.[0].Name innerExp outExp projectionParams source
                | MethodCall(None, (MethodWithName "Select"), [ createRelated; OptionalQuote (Lambda([ v1 ], _) as lambda) ]) as whole ->
                    let outExp = processSelectManys projectionParams.[0].Name createRelated outExp projectionParams source
                    Projection(whole,outExp)
                | _ -> failwith ("Unknown: " + inExp.ToString())

             // Possible Linq method overrides are available here: 
             // https://referencesource.microsoft.com/#System.Core/System/Linq/IQueryable.cs
             // https://msdn.microsoft.com/en-us/library/system.linq.enumerable_methods(v=vs.110).aspx
             { new System.Linq.IQueryProvider with
                member __.CreateQuery(e:Expression) : IQueryable = failwithf "CreateQuery, e = %A" e
                member __.CreateQuery<'T>(e:Expression) : IQueryable<'T> =
                    Common.QueryEvents.PublishExpression e
                    match e with
                    | MethodCall(None, (MethodWithName "Skip" as meth), [SourceWithQueryData source; Int amount]) ->
                        let ty = typedefof<SqlQueryable<_>>.MakeGenericType(meth.GetGenericArguments().[0])
                        ty.GetConstructors().[0].Invoke [| source.DataContext ; source.Provider; Skip(amount,source.SqlExpression) ; source.TupleIndex; |] :?> IQueryable<_>

                    | MethodCall(None, (MethodWithName "Take" as meth), [SourceWithQueryData source; Int amount]) ->
                        let ty = typedefof<SqlQueryable<_>>.MakeGenericType(meth.GetGenericArguments().[0])
                        ty.GetConstructors().[0].Invoke [| source.DataContext ; source.Provider; Take(amount,source.SqlExpression) ; source.TupleIndex; |] :?> IQueryable<_>

                    | MethodCall(None, (MethodWithName "OrderBy" | MethodWithName "OrderByDescending" as meth), [SourceWithQueryData source; OptionalQuote (Lambda([ParamName param], OptionalConvertOrTypeAs (SqlColumnGet(entity,key,_)))) ]) ->
                        let alias =
                             match entity with
                             | "" when source.SqlExpression.HasAutoTupled() && source.TupleIndex.Contains param -> param
                             | "" -> ""
                             | _ -> Utilities.resolveTuplePropertyName entity source.TupleIndex
                        let ascending = meth.Name = "OrderBy"
                        let gb = source.SqlExpression.hasGroupBy()
                        let sqlExpression =
                               match source.SqlExpression, gb, key with
                               | BaseTable("",entity),_,_ -> OrderBy("",key,ascending,BaseTable(alias,entity))
                               | _, Some gbv, GroupColumn(KeyOp(""), _) -> 
                                    gbv |> snd |> List.fold(fun exprstate (al,itm) ->
                                        OrderBy(al,itm,ascending,exprstate)) source.SqlExpression
                               | _ ->  OrderBy(alias,key,ascending,source.SqlExpression)
                        let ty = typedefof<SqlOrderedQueryable<_>>.MakeGenericType(meth.GetGenericArguments().[0])
                        let x = ty.GetConstructors().[0].Invoke [| source.DataContext ; source.Provider; sqlExpression; source.TupleIndex; |]
                        x :?> IQueryable<_>

                    | MethodCall(None, (MethodWithName "ThenBy" | MethodWithName "ThenByDescending" as meth), [SourceWithQueryData source; OptionalQuote (Lambda([ParamName param], OptionalConvertOrTypeAs (SqlColumnGet(entity,key,_)))) ]) ->
                        let alias =
                            match entity with
                            | "" when source.SqlExpression.HasAutoTupled() && source.TupleIndex.Contains param -> param
                            | "" -> ""
                            | _ -> Utilities.resolveTuplePropertyName entity source.TupleIndex
                        let ty = typedefof<SqlOrderedQueryable<_>>.MakeGenericType(meth.GetGenericArguments().[0])
                        let ascending = meth.Name = "ThenBy"
                        match source.SqlExpression with
                        | OrderBy(_) ->
                            let gb = source.SqlExpression.hasGroupBy()
                            let sqlExpression =
                               match gb, key with
                               | Some gbv, GroupColumn(KeyOp(""), _) ->
                                        gbv |> snd |> List.fold(fun exprstate (al,itm) ->
                                            OrderBy(al,itm,ascending,exprstate)) source.SqlExpression
                               | _ -> OrderBy(alias,key,ascending,source.SqlExpression)
                            let x = ty.GetConstructors().[0].Invoke [| source.DataContext; source.Provider; sqlExpression ; source.TupleIndex; |]
                            x :?> IQueryable<_>
                        | _ -> failwith (sprintf "'thenBy' operations must come immediately after a 'sortBy' operation in a query")

                    | MethodCall(None, (MethodWithName "Distinct" as meth), [ SourceWithQueryData source ]) ->
                        let ty = typedefof<SqlQueryable<_>>.MakeGenericType(meth.GetGenericArguments().[0])
                        ty.GetConstructors().[0].Invoke [| source.DataContext; source.Provider; Distinct(source.SqlExpression) ; source.TupleIndex; |] :?> IQueryable<_>

                    | MethodCall(None, (MethodWithName "Where" as meth), [ SourceWithQueryData source; OptionalQuote qual ]) ->
                        parseWhere meth source qual
//                    | MethodCall(None, (MethodWithName "GroupBy" | MethodWithName "GroupJoin" as meth),
//                                    [ SourceWithQueryData source;
//                                      OptionalQuote (Lambda([ParamName lambdaparam], exp) as lambda1);
//                                      OptionalQuote (Lambda([ParamName _], _))
//                                      OptionalQuote (Lambda([ParamName _], _))]) 
//                    | MethodCall(None, (MethodWithName "GroupBy" | MethodWithName "GroupJoin" as meth),
//                                    [ SourceWithQueryData source;
//                                      OptionalQuote (Lambda([ParamName lambdaparam], exp) as lambda1);
//                                      OptionalQuote (Lambda([ParamName _], _))]) 
                    | MethodCall(None, (MethodWithName "GroupBy" as meth),
                                    [ SourceWithQueryData source;
                                      OptionalQuote (Lambda([ParamName lambdaparam], exp) as lambda1)]) ->
                        let lambda = lambda1 :?> LambdaExpression
                        let ty, data, sourceEntityName = parseGroupBy meth source lambdaparam "" [lambda] exp ""
                        let expr = SelectMany(sourceEntityName,"grp",GroupQuery(data), source.SqlExpression)

                        ty.GetConstructors().[0].Invoke [| source.DataContext; source.Provider; expr; source.TupleIndex;|] :?> IQueryable<'T>

                    | MethodCall(None, (MethodWithName "Join"),
                                    [ SourceWithQueryData source;
                                      SourceWithQueryData dest
                                      OptionalQuote (Lambda([ParamName sourceAlias],SqlColumnGet(sourceTi,sourceKey,_)))
                                      OptionalQuote (Lambda([ParamName destAlias],SqlColumnGet(_,destKey,_)))
                                      OptionalQuote projection ]) ->
                        let destEntity, isOuter =
                            match dest.SqlExpression with
                            | BaseTable(_,destEntity) -> destEntity, false
                            | Projection(MethodCall(None, MethodWithName("Select"),  [_ ; OptionalQuote (Lambda(_,MethodCall(None, (MethodWithName "leftJoin"),_)))]),BaseTable(_,destEntity)) -> destEntity, true
                            | _ -> failwithf "Unexpected join destination entity expression (%A)." dest.SqlExpression
                        let sqlExpression =
                            match source.SqlExpression with
                            | BaseTable(alias,entity) when alias = "" ->
                                // special case here as above - this is the first call so replace the top of the tree here with the current base table alias and the select many
                                let data = { PrimaryKey = [destKey]; PrimaryTable = destEntity; ForeignKey = [sourceKey]; ForeignTable = entity; OuterJoin = isOuter; RelDirection = RelationshipDirection.Parents}
                                if source.TupleIndex.Any(fun v -> v = sourceAlias) |> not then source.TupleIndex.Add(sourceAlias)
                                if source.TupleIndex.Any(fun v -> v = destAlias) |> not then source.TupleIndex.Add(destAlias)
                                SelectMany(sourceAlias,destAlias, LinkQuery(data),BaseTable(sourceAlias,entity))
                            | _ ->
                                let sourceAlias = if sourceTi <> "" then Utilities.resolveTuplePropertyName sourceTi source.TupleIndex else sourceAlias
                                if source.TupleIndex.Any(fun v -> v = sourceAlias) |> not then source.TupleIndex.Add(sourceAlias)
                                if source.TupleIndex.Any(fun v -> v = destAlias) |> not then source.TupleIndex.Add(destAlias)
                                // we don't actually have the "foreign" table name here in a join as that information is "lost" further up the expression tree.
                                // it's ok though because it can always be resolved later after the whole expression tree has been evaluated
                                let data = { PrimaryKey = [destKey]; PrimaryTable = destEntity; ForeignKey = [sourceKey];
                                             ForeignTable = {Schema="";Name="";Type=""};
                                             OuterJoin = isOuter; RelDirection = RelationshipDirection.Parents }
                                SelectMany(sourceAlias,destAlias,LinkQuery(data),source.SqlExpression)

                        let ty =
                            match projection with
                                | :? LambdaExpression as meth -> typedefof<SqlQueryable<_>>.MakeGenericType(meth.ReturnType)
                                | _ -> failwith "unsupported projection in join"
                        ty.GetConstructors().[0].Invoke [| source.DataContext; source.Provider; sqlExpression; source.TupleIndex; |] :?> IQueryable<_>
                    | MethodCall(None, (MethodWithName "Join"),
                                    [ SourceWithQueryData source;
                                      SourceWithQueryData dest
                                      OptionalQuote (Lambda([ParamName sourceAlias],TupleSqlColumnsGet(multisource)))
                                      OptionalQuote (Lambda([ParamName destAlias],TupleSqlColumnsGet(multidest)))
                                      OptionalQuote projection ]) ->
                        let destEntity, isOuter =
                            match dest.SqlExpression with
                            | BaseTable(_,destEntity) -> destEntity, false
                            | Projection(MethodCall(None, MethodWithName("Select"), [_ ;OptionalQuote (Lambda(_,MethodCall(None, (MethodWithName "leftJoin"),_)))]),BaseTable(_,destEntity)) -> destEntity, true
                            | _ -> failwithf "Unexpected join destination entity expression (%A)." dest.SqlExpression
                        let destKeys = multidest |> List.map(fun(_,dest,_)->dest)
                        let sourceKeys = multisource |> List.map(fun(_,source,_)->source)
                        let sqlExpression =
                            match source.SqlExpression with
                            | BaseTable(alias,entity) when alias = "" ->
                                // special case here as above - this is the first call so replace the top of the tree here with the current base table alias and the select many
                                let data = { PrimaryKey = destKeys; PrimaryTable = destEntity; ForeignKey = sourceKeys; ForeignTable = entity; OuterJoin = isOuter; RelDirection = RelationshipDirection.Parents}
                                if source.TupleIndex.Any(fun v -> v = sourceAlias) |> not then source.TupleIndex.Add(sourceAlias)
                                if source.TupleIndex.Any(fun v -> v = destAlias) |> not then source.TupleIndex.Add(destAlias)
                                SelectMany(sourceAlias,destAlias, LinkQuery(data),BaseTable(sourceAlias,entity))
                            | _ ->
                                let sourceTi = multisource |> List.tryPick(fun(ti,_,_)->match ti with "" -> None | x -> Some x)
                                let sourceAlias = match sourceTi with None -> sourceAlias | Some x -> Utilities.resolveTuplePropertyName x source.TupleIndex
                                if source.TupleIndex.Any(fun v -> v = sourceAlias) |> not then source.TupleIndex.Add(sourceAlias)
                                if source.TupleIndex.Any(fun v -> v = destAlias) |> not then source.TupleIndex.Add(destAlias)
                                // we don't actually have the "foreign" table name here in a join as that information is "lost" further up the expression tree.
                                // it's ok though because it can always be resolved later after the whole expression tree has been evaluated
                                let data = { PrimaryKey = destKeys; PrimaryTable = destEntity; ForeignKey = sourceKeys;
                                             ForeignTable = {Schema="";Name="";Type=""};
                                             OuterJoin = isOuter; RelDirection = RelationshipDirection.Parents }
                                SelectMany(sourceAlias,destAlias,LinkQuery(data),source.SqlExpression)

                        let ty =
                            match projection with
                                | :? LambdaExpression as meth -> typedefof<SqlQueryable<_>>.MakeGenericType(meth.ReturnType)
                                | _ -> failwith "unsupported projection in join"
                        ty.GetConstructors().[0].Invoke [| source.DataContext; source.Provider; sqlExpression; source.TupleIndex; |] :?> IQueryable<_>

                    | MethodCall(None, (MethodWithName "SelectMany"),
                                    [ SourceWithQueryData source;
                                      OptionalQuote (Lambda([_], inner ));
                                      OptionalQuote (Lambda(projectionParams,_) as projection)  ]) ->
                        let ty =
                            match projection with
                                | :? LambdaExpression as meth -> typedefof<SqlQueryable<_>>.MakeGenericType(meth.ReturnType)
                                | _ -> failwith "unsupported projection in select many"

                        let ex = processSelectManys projectionParams.[1].Name inner source.SqlExpression projectionParams source 
                        ty.GetConstructors().[0].Invoke [| source.DataContext; source.Provider; ex; source.TupleIndex;|] :?> IQueryable<_>

                    | MethodCall(None, (MethodWithName "Select"), [ SourceWithQueryData source; OptionalQuote (Lambda([ v1 ], _) as lambda) ]) as whole ->
                        let ty = typedefof<SqlQueryable<_>>.MakeGenericType((lambda :?> LambdaExpression).ReturnType )
                        if v1.Name.StartsWith "_arg" && v1.Type <> typeof<SqlEntity> && not(v1.Type.Name.StartsWith("IGrouping")) then
                            // this is the projection from a join - ignore
                            // causing the ignore here will give us wrong return tyoe to deal with in convertExpression lambda handling
                            ty.GetConstructors().[0].Invoke [| source.DataContext; source.Provider; source.SqlExpression; source.TupleIndex; |] :?> IQueryable<_>
                        else
                            ty.GetConstructors().[0].Invoke [| source.DataContext; source.Provider; Projection(whole,source.SqlExpression); source.TupleIndex;|] :?> IQueryable<_>

                    | MethodCall(None,(MethodWithName("Union") | MethodWithName("Concat") | MethodWithName("Intersect") | MethodWithName("Except") as meth), [SourceWithQueryData source; SeqValuesQueryable values]) when (values :? IWithSqlService) -> 

                        let subquery = values :?> IWithSqlService
                        use con = subquery.Provider.CreateConnection(source.DataContext.ConnectionString)
                        let (query,parameters,projector,baseTable) = QueryExpressionTransformer.convertExpression subquery.SqlExpression subquery.TupleIndex con subquery.Provider false (source.DataContext.SqlOperationsInSelect=SelectOperations.DatabaseSide)

                        let ``nested param names`` = "@param" + abs(query.GetHashCode()).ToString() + "nested"

                        let modified = 
                            parameters
                            |> Seq.filter(fun p -> not(p.ParameterName.StartsWith ``nested param names``))
                            |> Seq.map(fun p ->
                                p.ParameterName <- p.ParameterName.Replace("@param", ``nested param names``)
                                p
                            ) |> Seq.toArray
                        let subquery = 
                            let paramfixed = query.Replace("@param", ``nested param names``)
                            match paramfixed.EndsWith(";") with
                            | false -> paramfixed
                            | true -> paramfixed.Substring(0, paramfixed.Length-1)

                        let ty = typedefof<SqlQueryable<_>>.MakeGenericType(meth.GetGenericArguments().[0])
                        let utyp = 
                            match meth.Name with
                            | "Concat" -> UnionType.UnionAll
                            | "Union" -> UnionType.NormalUnion
                            | "Intersect" -> UnionType.Intersect
                            | "Except" -> UnionType.Except
                            | _ -> failwithf "Unsupported union type: %s" meth.Name
                        ty.GetConstructors().[0].Invoke [| source.DataContext; source.Provider; Union(utyp,subquery,modified,source.SqlExpression) ; source.TupleIndex; |] :?> IQueryable<_>

                    | x -> failwith ("unrecognised method call " + x.ToString())

                member __.Execute(_: Expression) : obj =
                    failwith "Execute not implemented"

                member __.Execute<'T>(e: Expression) : 'T =
                    Common.QueryEvents.PublishExpression e
                    match e with
                    | MethodCall(_, (MethodWithName "First"), [Constant(query, _)]) ->
                        let svc = (query :?> IWithSqlService)
                        executeQuery svc.DataContext svc.Provider (Take(1,(svc.SqlExpression))) svc.TupleIndex
                        |> Seq.cast<'T>
                        |> Seq.head
                    | MethodCall(_, (MethodWithName "FirstOrDefault"), [ConstantOrNullableConstant(Some query)]) ->
                        let svc = (query :?> IWithSqlService)
                        executeQuery svc.DataContext svc.Provider (Take(1, svc.SqlExpression)) svc.TupleIndex
                        |> Seq.cast<'T>
                        |> Seq.tryFind (fun _ -> true)
                        |> Option.fold (fun _ x -> x) Unchecked.defaultof<'T>
                    | MethodCall(_, (MethodWithName "Single"), [Constant(query, _)]) ->
                        match (query :?> seq<_>) |> Seq.toList with
                        | x::[] -> x
                        | [] -> raise <| InvalidOperationException("Encountered zero elements in the input sequence")
                        | _ -> raise <| InvalidOperationException("Encountered more than one element in the input sequence")
                    | MethodCall(_, (MethodWithName "SingleOrDefault"), [ConstantOrNullableConstant(Some query)]) ->
                        match (query :?> seq<_>) |> Seq.toList with
                        | [] -> Unchecked.defaultof<'T>
                        | x::[] -> x
                        | _ -> raise <| InvalidOperationException("Encountered more than one element in the input sequence")
                    | MethodCall(None, (MethodWithName "Count"), [Constant(query, _)]) ->
                        let svc = (query :?> IWithSqlService)
                        let res = executeQueryScalar svc.DataContext svc.Provider (Count(svc.SqlExpression)) svc.TupleIndex 
                        if res = box(DBNull.Value) then Unchecked.defaultof<'T> else
                        (Utilities.convertTypes res typeof<'T>) :?> 'T
                    | MethodCall(None, (MethodWithName "Any" as meth), [ SourceWithQueryData source; OptionalQuote qual ]) ->
                        let limitedSource = 
                            {new IWithSqlService with 
                                member t.DataContext = source.DataContext
                                member t.SqlExpression = Take(1, source.SqlExpression) 
                                member t.Provider = source.Provider
                                member t.TupleIndex = source.TupleIndex }
                        let res = parseWhere meth limitedSource qual
                        res |> Seq.length > 0 |> box :?> 'T
                    | MethodCall(None, (MethodWithName "All" as meth), [ SourceWithQueryData source; OptionalQuote qual ]) ->
                        let negativeCheck = 
                            match qual with
                            | :? LambdaExpression as la -> Expression.Lambda(Expression.Not(la.Body), la.Parameters) :> Expression
                            | _ -> Expression.Not(qual) :> Expression

                        let limitedSource = 
                            {new IWithSqlService with 
                                member t.DataContext = source.DataContext
                                member t.SqlExpression = Take(1, source.SqlExpression) 
                                member t.Provider = source.Provider
                                member t.TupleIndex = source.TupleIndex }
                        
                        let res = parseWhere meth limitedSource negativeCheck
                        res |> Seq.length = 0 |> box :?> 'T
                    | MethodCall(None, (MethodWithName "First" as meth), [ SourceWithQueryData source; OptionalQuote qual ]) ->
                        let limitedSource = 
                            {new IWithSqlService with 
                                member t.DataContext = source.DataContext
                                member t.SqlExpression = Take(1, source.SqlExpression) 
                                member t.Provider = source.Provider
                                member t.TupleIndex = source.TupleIndex }
                        let res = parseWhere meth limitedSource qual
                        res |> Seq.head |> box :?> 'T
                    | MethodCall(None, (MethodWithName "Average" | MethodWithName "Avg" | MethodWithName "Sum" | MethodWithName "Max" | MethodWithName "Min"
                                         | MethodWithName "Avg"  | MethodWithName "StdDev" | MethodWithName "StDev" | MethodWithName "StandardDeviation"
                                         | MethodWithName "Variance" as meth), [SourceWithQueryData source; 
                             OptionalQuote (Lambda([ParamName param], OptionalConvertOrTypeAs(SqlColumnGet(entity, op,_)))) 
                             ]) ->

                        let key = Utilities.getBaseColumnName op

                        let alias =
                             match entity with
                             | "" when source.SqlExpression.HasAutoTupled() && source.TupleIndex.Contains param -> param
                             | "" -> ""
                             | _ -> resolveTuplePropertyName entity source.TupleIndex

                        let sqlExpression =

                               let opName = 
                                    match meth.Name with
                                    | "Sum" -> SumOp(key)
                                    | "Max" -> MaxOp(key)
                                    | "Count" -> CountOp(key)
                                    | "Min" -> MinOp(key)
                                    | "Average" | "Avg" -> AvgOp(key)
                                    | "StdDev" | "StDev" | "StandardDeviation" -> StdDevOp(key)
                                    | "Variance" -> VarianceOp(key)
                                    | _ -> failwithf "Unsupported aggregation `%s` in execution expression `%s`" meth.Name (e.ToString())

                               match source.SqlExpression with
                               | BaseTable("",entity)  -> AggregateOp("",GroupColumn(opName, op),BaseTable(alias,entity))
                               | _ ->  
                                    //let ex = processSelectManys param innerProjection x projectionParams source 
                                    AggregateOp(alias,GroupColumn(opName, op),source.SqlExpression)

                        let res = executeQueryScalar source.DataContext source.Provider sqlExpression source.TupleIndex 
                        if res = box(DBNull.Value) then Unchecked.defaultof<'T> else
                        (Utilities.convertTypes res typeof<'T>) :?> 'T
                    | MethodCall(None, (MethodWithName "Contains"), [SourceWithQueryData source; 
                             OptionalQuote(OptionalFSharpOptionValue(ConstantOrNullableConstant(c))) 
                             ]) ->
                             
                        let sqlExpression =
                            match source.SqlExpression with 
                            | Projection(MethodCall(None, _, [SourceWithQueryData source; OptionalQuote (Lambda([ParamName param], OptionalConvertOrTypeAs(SqlColumnGet(entity,key,_)))) ]),BaseTable(alias,entity2)) ->
                                Count(Take(1,(FilterClause(Condition.And([alias, key, ConditionOperator.Equal, c],None),source.SqlExpression))))
                            | Projection(MethodCall(None, _, [SourceWithQueryData source; OptionalQuote (Lambda([ParamName param], OptionalConvertOrTypeAs(SqlColumnGet(entity,key,_)))) ]), current) ->
                                Count(Take(1,(FilterClause(Condition.And(["", key, ConditionOperator.Equal, c],None),current))))
                            | others ->
                                failwithf "Unsupported execution of contains expression `%s`" (e.ToString())

                        let res = executeQueryScalar source.DataContext source.Provider sqlExpression source.TupleIndex 
                        if res = box(DBNull.Value) then Unchecked.defaultof<'T> else
                        (Utilities.convertTypes res typeof<'T>) :?> 'T
                    | MethodCall(_, (MethodWithName "ElementAt"), [SourceWithQueryData source; Int position ]) ->
                        let skips = position - 1
                        executeQuery source.DataContext source.Provider (Take(1,(Skip(skips,source.SqlExpression)))) source.TupleIndex
                        |> Seq.cast<'T>
                        |> Seq.head
                    | e -> failwithf "Unsupported execution expression `%s`" (e.ToString())  }

<|MERGE_RESOLUTION|>--- conflicted
+++ resolved
@@ -367,11 +367,7 @@
                         nestCount <- nestCount + 1
 
                         let modified = 
-<<<<<<< HEAD
-                            parameters 
-=======
                             parameters
->>>>>>> 695726d2
                             |> Seq.filter(fun p -> not(p.ParameterName.StartsWith ``nested param names``))
                             |> Seq.map(fun p ->
                                 p.ParameterName <- p.ParameterName.Replace("@param", ``nested param names``)
@@ -387,11 +383,17 @@
                     | SqlExistsClause(meth,op,src,qual)
                     | SqlNotExistsClause(meth,op,src,qual) ->
 
+                        match qual with
+                        | Lambda([ParamName sourceAlias],_) when sourceAlias <> "" && source.TupleIndex.Any(fun v -> v = sourceAlias) |> not ->
+                            source.TupleIndex.Add sourceAlias
+                        | _ -> ()
+
                         let innersrc = (src :?> IWithSqlService)
                         source.TupleIndex |> Seq.filter(fun s -> not(innersrc.TupleIndex.Contains s)) |> Seq.iter(fun s -> innersrc.TupleIndex.Add s)
                         let qry = parseWhere meth innersrc qual :> IQueryable
                         let svc = (qry :?> IWithSqlService)
                         use con = svc.Provider.CreateConnection(svc.DataContext.ConnectionString)
+
                         let (query,parameters,projector,baseTable) = QueryExpressionTransformer.convertExpression svc.SqlExpression svc.TupleIndex con svc.Provider false true
 
                         let ``nested param names`` = "@param" + abs(query.GetHashCode()).ToString() + nestCount.ToString() + "nested"
@@ -416,7 +418,9 @@
                         | None -> Some x
                         | Some t when (t :? (string*SqlColumnType)) ->
                             let ti2, col = t :?> string*SqlColumnType
-                            let alias2 = resolveTuplePropertyName ti2 source.TupleIndex
+                            let alias2 = 
+                                if ti2.StartsWith "Item" then resolveTuplePropertyName ti2 source.TupleIndex
+                                else ti2
                             Some(ti,key,op,Some(box (alias2,col)))
                         | Some _ -> Some x
                     | _ -> None
