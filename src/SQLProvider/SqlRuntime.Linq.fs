﻿namespace FSharp.Data.Sql.Runtime

open System
open System.Collections
open System.Collections.Generic
open System.Data

open FSharp.Data.Sql
open FSharp.Data.Sql.Common
open FSharp.Data.Sql.Common.Utilities
open FSharp.Data.Sql.QueryExpression
open FSharp.Data.Sql.Schema

// this is publically exposed and used in the runtime
type IWithDataContext =
    abstract DataContext : ISqlDataContext

module internal QueryImplementation =
    open System.Linq
    open System.Linq.Expressions
    open Patterns

    type IWithSqlService =
        abstract DataContext : ISqlDataContext
        abstract SqlExpression : SqlExp
        abstract TupleIndex : string ResizeArray // indexes where in the anonymous object created by the compiler during a select many that each entity alias appears
        abstract Provider : ISqlProvider

    let (|SourceWithQueryData|_|) = function Constant ((:? IWithSqlService as org), _)    -> Some org | _ -> None
    let (|RelDirection|_|)        = function Constant ((:? RelationshipDirection as s),_) -> Some s   | _ -> None

    let executeQuery (dc:ISqlDataContext) (provider:ISqlProvider) sqlExp ti =
       use con = provider.CreateConnection(dc.ConnectionString)
       let (query,parameters,projector,baseTable) = QueryExpressionTransformer.convertExpression sqlExp ti con provider
       let paramsString = parameters |> Seq.fold (fun acc p -> acc + (sprintf "%s - %A; " p.ParameterName p.Value)) ""
       Common.QueryEvents.PublishSqlQuery (sprintf "%s - params %s" query paramsString)
       // todo: make this lazily evaluated? or optionally so. but have to deal with disposing stuff somehow
       use cmd = provider.CreateCommand(con,query)
       for p in parameters do cmd.Parameters.Add p |> ignore
       let columns = provider.GetColumns(con, baseTable)
       if con.State <> ConnectionState.Open then con.Open()
       use reader = cmd.ExecuteReader()
       let results = dc.ReadEntities(baseTable.FullName, columns, reader)
       let results = seq { for e in results -> projector.DynamicInvoke(e) } |> Seq.cache :> System.Collections.IEnumerable
       if (provider.GetType() <> typeof<Providers.MSAccessProvider>) then con.Close() //else get 'COM object that has been separated from its underlying RCW cannot be used.'
       results

    let executeQueryAsync (dc:ISqlDataContext) (provider:ISqlProvider) sqlExp ti =
       async {
           use con = provider.CreateConnection(dc.ConnectionString) :?> System.Data.Common.DbConnection
           let (query,parameters,projector,baseTable) = QueryExpressionTransformer.convertExpression sqlExp ti con provider
           let paramsString = parameters |> Seq.fold (fun acc p -> acc + (sprintf "%s - %A; " p.ParameterName p.Value)) ""
           Common.QueryEvents.PublishSqlQuery (sprintf "%s - params %s" query paramsString)
           // todo: make this lazily evaluated? or optionally so. but have to deal with disposing stuff somehow
           use cmd = provider.CreateCommand(con,query) :?> System.Data.Common.DbCommand
           for p in parameters do cmd.Parameters.Add p |> ignore
           let columns = provider.GetColumns(con, baseTable) // TODO : provider.GetColumnsAsync() ??
           if con.State <> ConnectionState.Open then
                do! con.OpenAsync() |> Async.AwaitIAsyncResult |> Async.Ignore
           use! reader = cmd.ExecuteReaderAsync() |> Async.AwaitTask
           let! results = dc.ReadEntitiesAsync(baseTable.FullName, columns, reader)
           let results = seq { for e in results -> projector.DynamicInvoke(e) } |> Seq.cache :> System.Collections.IEnumerable
           if (provider.GetType() <> typeof<Providers.MSAccessProvider>) then con.Close() //else get 'COM object that has been separated from its underlying RCW cannot be used.'
           return results
       }

    let executeQueryScalar (dc:ISqlDataContext) (provider:ISqlProvider) sqlExp ti =
       use con = provider.CreateConnection(dc.ConnectionString)
       con.Open()
       let (query,parameters,_,_) = QueryExpressionTransformer.convertExpression sqlExp ti con provider
       Common.QueryEvents.PublishSqlQuery (sprintf "%s - params %A" query parameters)
       use cmd = provider.CreateCommand(con,query)
       for p in parameters do cmd.Parameters.Add p |> ignore
       // ignore any generated projection and just expect a single integer back
       if con.State <> ConnectionState.Open then con.Open()
       let result =
        match cmd.ExecuteScalar() with
        | :? string as s when Int32.TryParse s |> fst -> Int32.Parse s |> box
        | :? string as s when Decimal.TryParse s |> fst -> Decimal.Parse s |> box
        | :? string as s when DateTime.TryParse s |> fst -> DateTime.Parse s |> box
        | :? int as i -> i |> box
        | :? int16 as i -> int32 i |> box
        | :? int64 as i -> int32 i |> box  // LINQ says we must return a 32bit int
        | :? float as i -> decimal i |> box
        | :? decimal as i -> decimal i |> box
        | :? double as i -> decimal i |> box
        | x -> if (provider.GetType() <> typeof<Providers.MSAccessProvider>) then con.Close()
               failwithf "Scalar operation returned something other than a numeric value : %s " (x.GetType().ToString())
       if (provider.GetType() <> typeof<Providers.MSAccessProvider>) then con.Close() //else get 'COM object that has been separated from its underlying RCW cannot be used.'
       result

    let executeQueryScalarAsync (dc:ISqlDataContext) (provider:ISqlProvider) sqlExp ti =
       async {
           use con = provider.CreateConnection(dc.ConnectionString) :?> System.Data.Common.DbConnection
           do! con.OpenAsync() |> Async.AwaitIAsyncResult |> Async.Ignore
           let (query,parameters,_,_) = QueryExpressionTransformer.convertExpression sqlExp ti con provider
           Common.QueryEvents.PublishSqlQuery (sprintf "%s - params %A" query parameters)
           use cmd = provider.CreateCommand(con,query) :?> System.Data.Common.DbCommand
           for p in parameters do cmd.Parameters.Add p |> ignore
           // ignore any generated projection and just expect a single integer back
           if con.State <> ConnectionState.Open then
                do! con.OpenAsync() |> Async.AwaitIAsyncResult |> Async.Ignore
           let! executed = cmd.ExecuteScalarAsync() |> Async.AwaitTask
           let result =
            match executed with
            | :? string as s -> Int32.Parse s
            | :? int as i -> i
            | :? int16 as i -> int32 i
            | :? int64 as i -> int32 i  // LINQ says we must return a 32bit int
            | x -> if (provider.GetType() <> typeof<Providers.MSAccessProvider>) then con.Close()
                   failwithf "Count returned something other than a 32 bit integer : %s " (x.GetType().ToString())
           if (provider.GetType() <> typeof<Providers.MSAccessProvider>) then con.Close() //else get 'COM object that has been separated from its underlying RCW cannot be used.'
           return box result
       }

    type SqlQueryable<'T>(dc:ISqlDataContext,provider,sqlQuery,tupleIndex) =
        static member Create(table,conString,provider) =
            SqlQueryable<'T>(conString,provider,BaseTable("",table),ResizeArray<_>()) :> IQueryable<'T>
        interface IQueryable<'T>
        interface IQueryable with
            member __.Provider = SqlQueryProvider.Provider
            member x.Expression =  Expression.Constant(x,typeof<IQueryable<'T>>) :> Expression
            member __.ElementType = typeof<'T>
        interface seq<'T> with
             member __.GetEnumerator() = (Seq.cast<'T> (executeQuery dc provider sqlQuery tupleIndex)).GetEnumerator()
        interface IEnumerable with
             member x.GetEnumerator() = (x :> seq<'T>).GetEnumerator() :> IEnumerator
        interface IWithDataContext with
             member __.DataContext = dc
        interface IWithSqlService with
             member __.DataContext = dc
             member __.SqlExpression = sqlQuery
             member __.TupleIndex = tupleIndex
             member __.Provider = provider
        member __.GetAsyncEnumerator() =
            async {
                let! executeSql = executeQueryAsync dc provider sqlQuery tupleIndex
                return (Seq.cast<'T> (executeSql)).GetEnumerator()
            }

    and SqlOrderedQueryable<'T>(dc:ISqlDataContext,provider,sqlQuery,tupleIndex) =
        static member Create(table,conString,provider) =
            SqlOrderedQueryable<'T>(conString,provider,BaseTable("",table),ResizeArray<_>()) :> IQueryable<'T>
        interface IOrderedQueryable<'T>
        interface IQueryable<'T>
        interface IQueryable with
            member __.Provider = SqlQueryProvider.Provider
            member x.Expression =  Expression.Constant(x,typeof<IOrderedQueryable<'T>>) :> Expression
            member __.ElementType = typeof<'T>
        interface seq<'T> with
             member __.GetEnumerator() = (Seq.cast<'T> (executeQuery dc provider sqlQuery tupleIndex)).GetEnumerator()
        interface IEnumerable with
             member x.GetEnumerator() = (x :> seq<'T>).GetEnumerator() :> IEnumerator
        interface IWithDataContext with
            member __.DataContext = dc
        interface IWithSqlService with
             member __.DataContext = dc
             member __.SqlExpression = sqlQuery
             member __.TupleIndex = tupleIndex
             member __.Provider = provider
        member __.GetAsyncEnumerator() =
            async {
                let! executeSql = executeQueryAsync dc provider sqlQuery tupleIndex
                return (Seq.cast<'T> (executeSql)).GetEnumerator()
            }

    and SqlQueryProvider() =
         static member val Provider =

             let parseWhere (meth:Reflection.MethodInfo) (source:IWithSqlService) (qual:Expression) =
                let paramNames = HashSet<string>()
                let (|Condition|_|) exp =
                    // IMPORTANT : for now it is always assumed that the table column being checked on the server side is on the left hand side of the condition expression.
                    match exp with
<<<<<<< HEAD
                    | SqlSpecialOpArrQueryable(ti,op,key,qry) ->
                        paramNames.Add(ti) |> ignore
                        Some(ti,key,op,Some (box qry))
                    | SqlSpecialOpArr(ti,op,key,value) ->
=======
                    | SqlSpecialOpArr(ti,op,key,value)
                    | SqlSpecialNegativeOpArr(ti,op,key,value) ->
>>>>>>> 7e41a5c6
                        paramNames.Add(ti) |> ignore
                        Some(ti,key,op,Some (box value))
                    | SqlSpecialOp(ti,op,key,value) ->
                        paramNames.Add(ti) |> ignore
                        Some(ti,key,op,Some value)
                    // if using nullable types
                    | OptionIsSome(SqlColumnGet(ti,key,_)) ->
                        paramNames.Add(ti) |> ignore
                        Some(ti,key,ConditionOperator.NotNull,None)
                    | OptionIsNone(SqlColumnGet(ti,key,_))
                    | SqlCondOp(ConditionOperator.Equal,(SqlColumnGet(ti,key,_)),OptionNone) 
                    | SqlNegativeCondOp(ConditionOperator.Equal,(SqlColumnGet(ti,key,_)),OptionNone) ->
                        paramNames.Add(ti) |> ignore
                        Some(ti,key,ConditionOperator.IsNull,None)
                    | SqlCondOp(ConditionOperator.NotEqual,(SqlColumnGet(ti,key,_)),OptionNone) 
                    | SqlNegativeCondOp(ConditionOperator.NotEqual,(SqlColumnGet(ti,key,_)),OptionNone) ->
                        paramNames.Add(ti) |> ignore
                        Some(ti,key,ConditionOperator.NotNull,None)
                    // matches column to constant with any operator eg c.name = "john", c.age > 42
                    | SqlCondOp(op,(SqlColumnGet(ti,key,_)),OptionalFSharpOptionValue(ConstantOrNullableConstant(c))) 
                    | SqlNegativeCondOp(op,(SqlColumnGet(ti,key,_)),OptionalFSharpOptionValue(ConstantOrNullableConstant(c))) ->
                        paramNames.Add(ti) |> ignore
                        Some(ti,key,op,c)
                    // matches to another property getter, method call or new expression
                    | SqlCondOp(op,SqlColumnGet(ti,key,_),OptionalFSharpOptionValue((((:? MemberExpression) | (:? MethodCallExpression) | (:? NewExpression)) as meth)))
                    | SqlNegativeCondOp(op,SqlColumnGet(ti,key,_),OptionalFSharpOptionValue((((:? MemberExpression) | (:? MethodCallExpression) | (:? NewExpression)) as meth))) ->
                        paramNames.Add(ti) |> ignore
                        Some(ti,key,op,Some(Expression.Lambda(meth).Compile().DynamicInvoke()))
                    | _ -> None

                let rec filterExpression (exp:Expression)  =
                    let extendFilter conditions nextFilter =
                        match exp with
                        | AndAlso(_) -> And(conditions,nextFilter)
                        | OrElse(_) -> Or(conditions,nextFilter)
                        | _ -> failwith ("Filter problem: " + exp.ToString())
                    match exp with
                    | AndAlsoOrElse(AndAlsoOrElse(_,_) as left, (AndAlsoOrElse(_,_) as right)) ->
                        extendFilter [] (Some ([filterExpression left; filterExpression right]))
                    | AndAlsoOrElse(AndAlsoOrElse(_,_) as left,Condition(c))  ->
                        extendFilter [c] (Some ([filterExpression left]))
                    | AndAlsoOrElse(Condition(c),(AndAlsoOrElse(_,_) as right))  ->
                        extendFilter [c] (Some ([filterExpression right]))
                    | AndAlsoOrElse(Condition(c1) ,Condition(c2)) ->
                        extendFilter [c1;c2] None
                    | Condition(cond) ->
                        Condition.And([cond],None)
                    | _ -> failwith ("Unsupported expression. Ensure all server-side objects appear on the left hand side of predicates.  The In and Not In operators only support the inline array syntax. " + exp.ToString())

                match qual with
                | Lambda([name],ex) ->
                    // name here will either be the alias the user entered in the where clause if no joining / select many has happened before this
                    // otherwise, it will be the compiler-generated alias eg _arg2.  this might be the first method called in which case set the
                    // base entity alias to this name.
                    let filter = filterExpression ex
                    let sqlExpression =
                        match source.SqlExpression with
                        | BaseTable(alias,entity) when alias = "" ->
                            // special case here as above - this is the first call so replace the top of the tree here with the current base entity alias and the filter
                            FilterClause(filter,BaseTable(name.Name,entity))
                        | current ->
                            // the following case can happen with multiple where clauses when only a single entity is selected
                            if paramNames.First() = "" || source.TupleIndex.Count = 0 then FilterClause(filter,current)
                            else FilterClause(filter,current)

                    let ty = typedefof<SqlQueryable<_>>.MakeGenericType(meth.GetGenericArguments().[0])
                    ty.GetConstructors().[0].Invoke [| source.DataContext; source.Provider; sqlExpression; source.TupleIndex; |] :?> IQueryable<_>
                | _ -> failwith "only support lambdas in a where"

             { new System.Linq.IQueryProvider with
                member __.CreateQuery(e:Expression) : IQueryable = failwithf "CreateQuery, e = %A" e
                member __.CreateQuery<'T>(e:Expression) : IQueryable<'T> =
                    Common.QueryEvents.PublishExpression e
                    match e with
                    | MethodCall(None, (MethodWithName "Skip" as meth), [SourceWithQueryData source; Int amount]) ->
                        let ty = typedefof<SqlQueryable<_>>.MakeGenericType(meth.GetGenericArguments().[0])
                        ty.GetConstructors().[0].Invoke [| source.DataContext ; source.Provider; Skip(amount,source.SqlExpression) ; source.TupleIndex; |] :?> IQueryable<_>

                    | MethodCall(None, (MethodWithName "Take" as meth), [SourceWithQueryData source; Int amount]) ->
                        let ty = typedefof<SqlQueryable<_>>.MakeGenericType(meth.GetGenericArguments().[0])
                        ty.GetConstructors().[0].Invoke [| source.DataContext ; source.Provider; Take(amount,source.SqlExpression) ; source.TupleIndex; |] :?> IQueryable<_>

                    | MethodCall(None, (MethodWithName "OrderBy" | MethodWithName "OrderByDescending" as meth), [SourceWithQueryData source; OptionalQuote (Lambda([ParamName param], SqlColumnGet(entity,key,_))) ]) ->
                        let alias =
                             match entity with
                             | "" when source.SqlExpression.HasAutoTupled() -> param
                             | "" -> ""
                             | _ -> Utilities.resolveTuplePropertyName entity source.TupleIndex
                        let ascending = meth.Name = "OrderBy"
                        let sqlExpression =
                               match source.SqlExpression with
                               | BaseTable("",entity)  -> OrderBy("",key,ascending,BaseTable(alias,entity))
                               | _ ->  OrderBy(alias,key,ascending,source.SqlExpression)
                        let ty = typedefof<SqlOrderedQueryable<_>>.MakeGenericType(meth.GetGenericArguments().[0])
                        let x = ty.GetConstructors().[0].Invoke [| source.DataContext ; source.Provider; sqlExpression; source.TupleIndex; |]
                        x :?> IQueryable<_>

                    | MethodCall(None, (MethodWithName "ThenBy" | MethodWithName "ThenByDescending" as meth), [SourceWithQueryData source; OptionalQuote (Lambda([ParamName param], SqlColumnGet(entity,key,_))) ]) ->
                        let alias =
                            match entity with
                            | "" when source.SqlExpression.HasAutoTupled() -> param
                            | "" -> ""
                            | _ -> Utilities.resolveTuplePropertyName entity source.TupleIndex
                        let ty = typedefof<SqlOrderedQueryable<_>>.MakeGenericType(meth.GetGenericArguments().[0])
                        let ascending = meth.Name = "ThenBy"
                        match source.SqlExpression with
                        | OrderBy(_) ->
                            let x = ty.GetConstructors().[0].Invoke [| source.DataContext; source.Provider; OrderBy(alias,key,ascending,source.SqlExpression) ; source.TupleIndex; |]
                            x :?> IQueryable<_>
                        | _ -> failwith (sprintf "'thenBy' operations must come immediately after a 'sortBy' operation in a query")

                    | MethodCall(None, (MethodWithName "Distinct" as meth), [ SourceWithQueryData source ]) ->
                        let ty = typedefof<SqlQueryable<_>>.MakeGenericType(meth.GetGenericArguments().[0])
                        ty.GetConstructors().[0].Invoke [| source.DataContext; source.Provider; Distinct(source.SqlExpression) ; source.TupleIndex; |] :?> IQueryable<_>

                    | MethodCall(None, (MethodWithName "Where" as meth), [ SourceWithQueryData source; OptionalQuote qual ]) ->
                        parseWhere meth source qual
                    | MethodCall(None, (MethodWithName "Join"),
                                    [ SourceWithQueryData source;
                                      SourceWithQueryData dest
                                      OptionalQuote (Lambda([ParamName sourceAlias],SqlColumnGet(sourceTi,sourceKey,_)))
                                      OptionalQuote (Lambda([ParamName destAlias],SqlColumnGet(_,destKey,_)))
                                      OptionalQuote projection ]) ->
                        let destEntity =
                            match dest.SqlExpression with
                            | BaseTable(_,destEntity) -> destEntity
                            | _ -> failwithf "Unexpected destination entity expression (%A)." dest.SqlExpression
                        let sqlExpression =
                            match source.SqlExpression with
                            | BaseTable(alias,entity) when alias = "" ->
                                // special case here as above - this is the first call so replace the top of the tree here with the current base table alias and the select many
                                let data = { PrimaryKey = destKey; PrimaryTable = destEntity; ForeignKey = sourceKey; ForeignTable = entity; OuterJoin = false; RelDirection = RelationshipDirection.Parents}
                                if source.TupleIndex.Any(fun v -> v = sourceAlias) |> not then source.TupleIndex.Add(sourceAlias)
                                if source.TupleIndex.Any(fun v -> v = destAlias) |> not then source.TupleIndex.Add(destAlias)
                                SelectMany(sourceAlias,destAlias, data,BaseTable(sourceAlias,entity))
                            | _ ->
                                let sourceAlias = if sourceTi <> "" then Utilities.resolveTuplePropertyName sourceTi source.TupleIndex else sourceAlias
                                if source.TupleIndex.Any(fun v -> v = sourceAlias) |> not then source.TupleIndex.Add(sourceAlias)
                                if source.TupleIndex.Any(fun v -> v = destAlias) |> not then source.TupleIndex.Add(destAlias)
                                // we don't actually have the "foreign" table name here in a join as that information is "lost" further up the expression tree.
                                // it's ok though because it can always be resolved later after the whole expression tree has been evaluated
                                let data = { PrimaryKey = destKey; PrimaryTable = destEntity; ForeignKey = sourceKey;
                                             ForeignTable = {Schema="";Name="";Type=""};
                                             OuterJoin = false; RelDirection = RelationshipDirection.Parents }
                                SelectMany(sourceAlias,destAlias,data,source.SqlExpression)

                        let ty =
                            match projection with
                                | :? LambdaExpression as meth -> typedefof<SqlQueryable<_>>.MakeGenericType(meth.ReturnType)
                                | _ -> failwith "unsupported projection in join"
                        ty.GetConstructors().[0].Invoke [| source.DataContext; source.Provider; sqlExpression; source.TupleIndex; |] :?> IQueryable<_>

                    | MethodCall(None, (MethodWithName "SelectMany"),
                                    [ SourceWithQueryData source;
                                      OptionalQuote (Lambda([_], inner ));
                                      OptionalQuote (Lambda(projectionParams,_) as projection)  ]) ->
                        let ty =
                            match projection with
                                | :? LambdaExpression as meth -> typedefof<SqlQueryable<_>>.MakeGenericType(meth.ReturnType)
                                | _ -> failwith "unsupported projection in select many"

                        // multiple SelectMany calls in sequence are represented in the same expression tree which must be parsed recursively (and joins too!)
                        let rec processSelectManys toAlias inExp outExp =
                            let (|OptionalOuterJoin|) e =
                                match e with
                                | MethodCall(None, (!!), [inner]) -> (true,inner)
                                | _ -> (false,e)
                            match inExp with
                            | MethodCall(None, (MethodWithName "SelectMany"), [ createRelated ; OptionalQuote (Lambda([_], inner)); OptionalQuote (Lambda(projectionParams,_)) ]) ->
                                let outExp = processSelectManys projectionParams.[0].Name createRelated outExp
                                processSelectManys projectionParams.[1].Name inner outExp
                            | MethodCall(None, (MethodWithName "Join"),
                                                    [createRelated
                                                     ConvertOrTypeAs(MethodCall(Some(Lambda(_,MethodCall(_,MethodWithName "CreateEntities",[String destEntity]))),(MethodWithName "Invoke"),_))
                                                     OptionalQuote (Lambda([ParamName sourceAlias],SqlColumnGet(sourceTi,sourceKey,_)))
                                                     OptionalQuote (Lambda([ParamName destAlias],SqlColumnGet(_,destKey,_)))
                                                     OptionalQuote (Lambda(projectionParams,_))])
                            | MethodCall(None, (MethodWithName "Join"),
                                                    [createRelated
                                                     ConvertOrTypeAs(MethodCall(_, (MethodWithName "CreateEntities"), [String destEntity] ))
                                                     OptionalQuote (Lambda([ParamName sourceAlias],SqlColumnGet(sourceTi,sourceKey,_)))
                                                     OptionalQuote (Lambda([ParamName destAlias],SqlColumnGet(_,destKey,_)))
                                                     OptionalQuote (Lambda(projectionParams,_))]) ->
                                // this case happens when the select many also includes one or more joins in the same tree.
                                // in this situation, the first agrument will either be an additional nested join method call,
                                // or finally it will be the call to _CreatedRelated which is handled recursively in the next case
                                let outExp = processSelectManys projectionParams.[0].Name createRelated outExp
                                let sourceAlias = if sourceTi <> "" then Utilities.resolveTuplePropertyName sourceTi source.TupleIndex else sourceAlias
                                if source.TupleIndex.Any(fun v -> v = sourceAlias) |> not then source.TupleIndex.Add(sourceAlias)
                                if source.TupleIndex.Any(fun v -> v = destAlias) |> not then source.TupleIndex.Add(destAlias)
                                // we don't actually have the "foreign" table name here in a join as that information is "lost" further up the expression tree.
                                // it's ok though because it can always be resolved later after the whole expression tree has been evaluated
                                let data = { PrimaryKey = destKey; PrimaryTable = Table.FromFullName destEntity; ForeignKey = sourceKey;
                                                ForeignTable = {Schema="";Name="";Type=""};
                                                OuterJoin = false; RelDirection = RelationshipDirection.Parents }
                                SelectMany(sourceAlias,destAlias,data,outExp)
                            | OptionalOuterJoin(outerJoin,MethodCall(Some(_),(MethodWithName "CreateRelated"), [param; _; String PE; String PK; String FE; String FK; RelDirection dir;])) ->
                                let fromAlias =
                                    match param with
                                    | ParamName x -> x
                                    | PropertyGet(_,p) -> Utilities.resolveTuplePropertyName p.Name source.TupleIndex
                                    | _ -> failwith "unsupported parameter expression in CreatedRelated method call"
                                let data = { PrimaryKey = PK; PrimaryTable = Table.FromFullName PE; ForeignKey = FK; ForeignTable = Table.FromFullName FE; OuterJoin = outerJoin; RelDirection = dir  }
                                let sqlExpression =
                                    match outExp with
                                    | BaseTable(alias,entity) when alias = "" ->
                                        // special case here as above - this is the first call so replace the top of the tree here with the current base entity alias and the select many
                                        SelectMany(fromAlias,toAlias,data,BaseTable(alias,entity))
                                    | _ ->
                                        SelectMany(fromAlias,toAlias,data,outExp)
                                // add new aliases to the tuple index
                                if source.TupleIndex.Any(fun v -> v = fromAlias) |> not then source.TupleIndex.Add(fromAlias)
                                if source.TupleIndex.Any(fun v -> v = toAlias) |> not then  source.TupleIndex.Add(toAlias)
                                sqlExpression
                            | _ -> failwith ("Unknown: " + inExp.ToString())

                        let ex = processSelectManys projectionParams.[1].Name inner source.SqlExpression
                        ty.GetConstructors().[0].Invoke [| source.DataContext; source.Provider; ex; source.TupleIndex;|] :?> IQueryable<_>

                    | MethodCall(None, (MethodWithName "Select"), [ SourceWithQueryData source; OptionalQuote (Lambda([ v1 ], _) as lambda) ]) as whole ->
                        let ty = typedefof<SqlQueryable<_>>.MakeGenericType((lambda :?> LambdaExpression).ReturnType )
                        if v1.Name.StartsWith "_arg" then
                            // this is the projection from a join - ignore
                            ty.GetConstructors().[0].Invoke [| source.DataContext; source.Provider; source.SqlExpression; source.TupleIndex; |] :?> IQueryable<_>
                        else
                            ty.GetConstructors().[0].Invoke [| source.DataContext; source.Provider; Projection(whole,source.SqlExpression); source.TupleIndex;|] :?> IQueryable<_>
                    | x -> failwith ("unrecognised method call" + x.ToString())

                member __.Execute(_: Expression) : obj =
                    failwith "Execute not implemented"

                member __.Execute<'T>(e: Expression) : 'T =
                    Common.QueryEvents.PublishExpression e
                    match e with
                    | MethodCall(_, (MethodWithName "First"), [Constant(query, _)]) ->
                        let svc = (query :?> IWithSqlService)
                        executeQuery svc.DataContext svc.Provider (Take(1,(svc.SqlExpression))) svc.TupleIndex
                        |> Seq.cast<'T>
                        |> Seq.head
                    | MethodCall(_, (MethodWithName "FirstOrDefault"), [Constant(query, _)]) ->
                        let svc = (query :?> IWithSqlService)
                        executeQuery svc.DataContext svc.Provider (Take(1, svc.SqlExpression)) svc.TupleIndex
                        |> Seq.cast<'T>
                        |> Seq.tryFind (fun _ -> true)
                        |> Option.fold (fun _ x -> x) Unchecked.defaultof<'T>
                    | MethodCall(_, (MethodWithName "Single"), [Constant(query, _)]) ->
                        match (query :?> seq<_>) |> Seq.toList with
                        | x::[] -> x
                        | [] -> raise <| InvalidOperationException("Encountered zero elements in the input sequence")
                        | _ -> raise <| InvalidOperationException("Encountered more than one element in the input sequence")
                    | MethodCall(_, (MethodWithName "SingleOrDefault"), [Constant(query, _)]) ->
                        match (query :?> seq<_>) |> Seq.toList with
                        | [] -> Unchecked.defaultof<'T>
                        | x::[] -> x
                        | _ -> raise <| InvalidOperationException("Encountered more than one element in the input sequence")
                    | MethodCall(None, (MethodWithName "Count"), [Constant(query, _)]) ->
                        let svc = (query :?> IWithSqlService)
                        let res = executeQueryScalar svc.DataContext svc.Provider (Count(svc.SqlExpression)) svc.TupleIndex 
                        match res with 
                        | :? Decimal -> let r:decimal = res |> unbox
                                        Convert.ToInt32(r) |> box :?> 'T
                        | _ ->  res :?> 'T
                    | MethodCall(None, (MethodWithName "Any" as meth), [ SourceWithQueryData source; OptionalQuote qual ]) ->
                        let limitedSource = 
                            {new IWithSqlService with 
                                member t.DataContext = source.DataContext
                                member t.SqlExpression = Take(1, source.SqlExpression) 
                                member t.Provider = source.Provider
                                member t.TupleIndex = source.TupleIndex }
                        let res = parseWhere meth limitedSource qual
                        res |> Seq.length > 0 |> box :?> 'T
                    | MethodCall(None, (MethodWithName "All" as meth), [ SourceWithQueryData source; OptionalQuote qual ]) ->
                        let negativeCheck = 
                            match qual with
                            | :? LambdaExpression as la -> Expression.Lambda(Expression.Not(la.Body), la.Parameters) :> Expression
                            | _ -> Expression.Not(qual) :> Expression

                        let limitedSource = 
                            {new IWithSqlService with 
                                member t.DataContext = source.DataContext
                                member t.SqlExpression = Take(1, source.SqlExpression) 
                                member t.Provider = source.Provider
                                member t.TupleIndex = source.TupleIndex }
                        
                        let res = parseWhere meth limitedSource negativeCheck
                        res |> Seq.length = 0 |> box :?> 'T
                    | MethodCall(None, (MethodWithName "First" as meth), [ SourceWithQueryData source; OptionalQuote qual ]) ->
                        let limitedSource = 
                            {new IWithSqlService with 
                                member t.DataContext = source.DataContext
                                member t.SqlExpression = Take(1, source.SqlExpression) 
                                member t.Provider = source.Provider
                                member t.TupleIndex = source.TupleIndex }
                        let res = parseWhere meth limitedSource qual
                        res |> Seq.head |> box :?> 'T
                    | MethodCall(None, (MethodWithName "Average" | MethodWithName "Sum" | MethodWithName "Max" | MethodWithName "Min" as meth), [SourceWithQueryData source; 
                             OptionalQuote (Lambda([ParamName param], OptionalConvertOrTypeAs(SqlColumnGet(entity,key,_)))) 
                             ]) ->
                        let alias =
                             match entity with
                             | "" when source.SqlExpression.HasAutoTupled() -> param
                             | "" -> ""
                             | _ -> resolveTuplePropertyName entity source.TupleIndex
                        let sqlExpression =
                               
                               match meth.Name, source.SqlExpression with
                               | "Sum", BaseTable("",entity)  -> AggregateOp(Sum,"",key,BaseTable(alias,entity))
                               | "Sum", _ ->  AggregateOp(Sum,alias,key,source.SqlExpression)
                               | "Max", BaseTable("",entity)  -> AggregateOp(Max,"",key,BaseTable(alias,entity))
                               | "Max", _ ->  AggregateOp(Max,alias,key,source.SqlExpression)
                               | "Min", BaseTable("",entity)  -> AggregateOp(Min,"",key,BaseTable(alias,entity))
                               | "Min", _ ->  AggregateOp(Min,alias,key,source.SqlExpression)
                               | "Average", BaseTable("",entity)  -> AggregateOp(Avg,"",key,BaseTable(alias,entity))
                               | "Average", _ ->  AggregateOp(Avg,alias,key,source.SqlExpression)
                               | _ -> failwithf "Unsupported aggregation `%s` in execution expression `%s`" meth.Name (e.ToString())
                        let res = executeQueryScalar source.DataContext source.Provider sqlExpression source.TupleIndex 
                        match box Unchecked.defaultof<'T>, res with 
                        | :? Int32, :? Int32 -> res :?> 'T
                        | :? Decimal, :? Decimal -> res :?> 'T
                        | :? Int32, :? Decimal -> let r:decimal = res |> unbox
                                                  Convert.ToInt32(r) |> box :?> 'T
                        | :? Decimal, :? Int32 -> decimal(unbox(res)) |> box :?> 'T
                        | _ ->  res :?> 'T
                    | MethodCall(None, (MethodWithName "Contains"), [SourceWithQueryData source; 
                             OptionalQuote(OptionalFSharpOptionValue(ConstantOrNullableConstant(c))) 
                             ]) ->
                             
                        let sqlExpression =
                            match source.SqlExpression with 
                            | Projection(MethodCall(None, _, [SourceWithQueryData source; OptionalQuote (Lambda([ParamName param], SqlColumnGet(entity,key,_))) ]),BaseTable(alias,entity2)) ->
                                Count(Take(1,(FilterClause(Condition.And([alias, key, ConditionOperator.Equal, c],None),source.SqlExpression))))
                            | Projection(MethodCall(None, _, [SourceWithQueryData source; OptionalQuote (Lambda([ParamName param], SqlColumnGet(entity,key,_))) ]), current) ->
                                Count(Take(1,(FilterClause(Condition.And(["", key, ConditionOperator.Equal, c],None),current))))
                            | others ->
                                failwithf "Unsupported execution of contains expression `%s`" (e.ToString())

                        let res = executeQueryScalar source.DataContext source.Provider sqlExpression source.TupleIndex 
                        let boolres =
                            match res with 
                            | :? Int32 as ires -> ires > 0
                            | :? Decimal as mres -> mres > 0m
                            | _ -> Convert.ToInt32(res) > 0
                        boolres |> box :?> 'T                      
                    | MethodCall(_, (MethodWithName "ElementAt"), [SourceWithQueryData source; Int position ]) ->
                        let skips = position - 1
                        executeQuery source.DataContext source.Provider (Take(1,(Skip(skips,source.SqlExpression)))) source.TupleIndex
                        |> Seq.cast<'T>
                        |> Seq.head
                    | e -> failwithf "Unsupported execution expression `%s`" (e.ToString())  }

<|MERGE_RESOLUTION|>--- conflicted
+++ resolved
@@ -172,15 +172,12 @@
                 let (|Condition|_|) exp =
                     // IMPORTANT : for now it is always assumed that the table column being checked on the server side is on the left hand side of the condition expression.
                     match exp with
-<<<<<<< HEAD
-                    | SqlSpecialOpArrQueryable(ti,op,key,qry) ->
+                    | SqlSpecialOpArrQueryable(ti,op,key,qry)
+                    | SqlSpecialNegativeOpArrQueryable(ti,op,key,qry) ->
                         paramNames.Add(ti) |> ignore
                         Some(ti,key,op,Some (box qry))
-                    | SqlSpecialOpArr(ti,op,key,value) ->
-=======
                     | SqlSpecialOpArr(ti,op,key,value)
                     | SqlSpecialNegativeOpArr(ti,op,key,value) ->
->>>>>>> 7e41a5c6
                         paramNames.Add(ti) |> ignore
                         Some(ti,key,op,Some (box value))
                     | SqlSpecialOp(ti,op,key,value) ->
