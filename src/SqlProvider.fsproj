--- conflicted
+++ resolved
@@ -54,11 +54,8 @@
   </Choose>
   <Import Project="$(FSharpTargetsPath)" Condition="Exists('$(FSharpTargetsPath)')" />
   <ItemGroup>
-<<<<<<< HEAD
     <Compile Include="ProvidedTypes-head.fsi" />
-=======
     <Compile Include="AssemblyInfo.fs" />
->>>>>>> c2222339
     <Compile Include="ProvidedTypes-head.fs">
       <Link>ProvidedTypes-head.fs</Link>
     </Compile>
