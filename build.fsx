// --------------------------------------------------------------------------------------
// FAKE build script
// --------------------------------------------------------------------------------------

#r @"packages/FAKE/tools/FakeLib.dll"
open Fake
open Fake.Git
open Fake.AssemblyInfoFile
open Fake.ReleaseNotesHelper
open System
open System.IO

#if MONO
#else
#load @"packages/SourceLink.Fake/tools/SourceLink.fsx"
#endif

#r @"packages/scripts/Npgsql/lib/net451/Npgsql.dll"

// --------------------------------------------------------------------------------------
// START TODO: Provide project-specific details below
// --------------------------------------------------------------------------------------

// Information about the project are used
//  - for version and project name in generated AssemblyInfo file
//  - by the generated NuGet package
//  - to run tests and to publish documentation on GitHub gh-pages
//  - for documentation, you also need to edit info in "docs/tools/generate.fsx"

// The name of the project
// (used by attributes in AssemblyInfo, name of a NuGet package and directory in 'src')

let project = "SQLProvider"

// Short summary of the project
// (used as description in AssemblyInfo and as a short summary for NuGet package)
let summary = "Type providers for SQL database access."

// Longer description of the project
// (used as a description for NuGet package; line breaks are automatically cleaned up)
let description = "Type providers for SQL database access."

// List of author names (for NuGet package)
let authors = [ "Ross McKinlay, Colin Bull" ]

// Tags for your project (for NuGet package)
let tags = "F#, fsharp, typeprovider, sql, sqlserver"

// Pattern specifying assemblies to be tested using NUnit
let testAssemblies = "tests/**/bin/Release/*Tests*.dll"

// Git configuration (used for publishing documentation in gh-pages branch)
// The profile where the project is posted
let gitOwner = "fsprojects"
let gitHome = "https://github.com/" + gitOwner

// The name of the project on GitHub
let gitName = "SQLProvider"

// The url for the raw files hosted
let gitRaw = environVarOrDefault "gitRaw" "https://raw.github.com/fsprojects"

// --------------------------------------------------------------------------------------
// END TODO: The rest of the file includes standard build steps
// --------------------------------------------------------------------------------------
// Read additional information from the release notes document
Environment.CurrentDirectory <- __SOURCE_DIRECTORY__
let release = parseReleaseNotes (IO.File.ReadAllLines "RELEASE_NOTES.md")

// Generate assembly info files with the right version & up-to-date information
Target "AssemblyInfo" (fun _ ->
  let fileName = "src/" + project + "/AssemblyInfo.fs"
  CreateFSharpAssemblyInfo fileName
      [ Attribute.Title project
        Attribute.Product project
        Attribute.Description summary
        Attribute.Version release.AssemblyVersion
        Attribute.FileVersion release.AssemblyVersion ] 
)

// --------------------------------------------------------------------------------------
// Clean build results & restore NuGet packages

Target "RestorePackages" RestorePackages

Target "Clean" (fun _ ->
    DeleteDirs ["bin"; "temp"]
)

Target "CleanDocs" (fun _ ->
    DeleteDirs ["docs/output"]
)

// --------------------------------------------------------------------------------------
// Build library & test project

Target "Build" (fun _ ->

    // Build .NET Framework solution
    !!"SQLProvider.sln" ++ "SQLProvider.Tests.sln"
    |> MSBuildReleaseExt "" [ "DefineConstants", buildServer.ToString().ToUpper()] "Rebuild"
    |> ignore
)

Target "BuildCore" (fun _ ->

    // Build .NET Core solution
    DotNetCli.Restore(fun p -> 
        { p with 
            Project = "src/SQLProvider.Standard/SQLProvider.Standard.fsproj"
            NoCache = true})

    DotNetCli.Build(fun p -> 
        { p with 
            Project = "src/SQLProvider.Standard/SQLProvider.Standard.fsproj"
            Configuration = "Release"})
)

// --------------------------------------------------------------------------------------
// Set up a PostgreSQL database in the CI pipeline to run Postgres tests

Target "SetupPostgreSQL" (fun _ ->
      let connBuilder = Npgsql.NpgsqlConnectionStringBuilder()

      connBuilder.Host <- "localhost"
      connBuilder.Port <- 5432
      connBuilder.Database <- "postgres"
<<<<<<< HEAD

=======
>>>>>>> 978330f8
      connBuilder.Username <- "postgres"
      connBuilder.Password <- 
        match buildServer with
        | Travis -> ""
        | AppVeyor -> "Password12!"
        | _ -> "postgres"      
  
      let runCmd query = 
<<<<<<< HEAD
        use conn = new Npgsql.NpgsqlConnection(connBuilder.ConnectionString)
        conn.Open()
        use cmd = new Npgsql.NpgsqlCommand(query, conn)
        cmd.ExecuteNonQuery() |> ignore    
              
      let testDbName = "sqlprovider"
      printfn "Creating test database %s on connection %s" testDbName connBuilder.ConnectionString
      runCmd ("CREATE DATABASE " + testDbName)
=======
        // We wait up to 30 seconds for PostgreSQL to be initialized
        let rec runCmd' attempt = 
          try
            use conn = new Npgsql.NpgsqlConnection(connBuilder.ConnectionString)
            conn.Open()
            use cmd = new Npgsql.NpgsqlCommand(query, conn)
            cmd.ExecuteNonQuery() |> ignore 
          with e -> 
            printfn "Connection attempt %i: %A" attempt e
            Threading.Thread.Sleep 1000
            if attempt < 30 then runCmd' (attempt + 1)

        runCmd' 0
              
      let testDbName = "sqlprovider"
      printfn "Creating test database %s on connection %s" testDbName connBuilder.ConnectionString
      runCmd (sprintf "CREATE DATABASE %s" testDbName)
>>>>>>> 978330f8
      connBuilder.Database <- testDbName

      (!! "src/DatabaseScripts/PostgreSQL/*.sql")
      |> Seq.map (fun file -> printfn "Running script %s on connection %s" file connBuilder.ConnectionString; file)
      |> Seq.map IO.File.ReadAllText      
      |> Seq.iter runCmd
)


// --------------------------------------------------------------------------------------
// Run the unit tests using test runner

Target "RunTests" (fun _ ->
    !! testAssemblies 
    |> NUnit (fun p ->
        { p with
            DisableShadowCopy = true
            TimeOut = TimeSpan.FromMinutes 20.
            OutputFile = "TestResults.xml" })
)

// --------------------------------------------------------------------------------------
// Build a NuGet package

Target "NuGet" (fun _ ->
    // Before release, set your API-key as instructed in the bottom of page https://www.nuget.org/account

#if MONO
#else
    let dotnetSdk = @"C:\Program Files\dotnet\sdk\2.0.0\Microsoft\Microsoft.NET.Build.Extensions\net461\lib\"
    if directoryExists dotnetSdk then
       CopyFile "bin/netstandard2.0" (dotnetSdk + @"netstandard.dll")
       CopyFile "bin/netstandard2.0" (dotnetSdk + @"System.Console.dll")
       CopyFile "bin/netstandard2.0" (dotnetSdk + @"System.IO.dll")
       CopyFile "bin/netstandard2.0" (dotnetSdk + @"System.Reflection.dll")
       CopyFile "bin/netstandard2.0" (dotnetSdk + @"System.Runtime.dll")
    CopyFile "bin/netstandard2.0" "packages/System.Data.SqlClient/lib/net461/System.Data.SqlClient.dll" 
#endif

    CopyDir @"temp/lib" "bin" allFiles

    NuGet (fun p ->
        { p with
            Authors = authors
            Project = project
            Summary = summary
            Description = description
            Version = release.NugetVersion
            ReleaseNotes = String.Join(Environment.NewLine, release.Notes)
            Tags = tags
            WorkingDir = "temp"
            OutputPath = "bin"
            AccessKey = getBuildParamOrDefault "nugetkey" ""
            Publish = hasBuildParam "nugetkey"
            Dependencies = [] })
        (project + ".nuspec")

    CleanDir "Temp"
    Branches.tag "" release.NugetVersion

    // push manually: nuget.exe push bin\SQLProvider.1.*.nupkg -Source https://www.nuget.org/api/v2/package
    //Branches.pushTag "" "upstream" release.NugetVersion
)

Target "PackNuGet" (fun _ -> 
    Paket.Pack(fun p -> 
        { p with 
            Version = release.NugetVersion
            ReleaseNotes = String.Join(Environment.NewLine, release.Notes)
            Symbols = true
            OutputPath = "bin" })
) 

// --------------------------------------------------------------------------------------
// Generate the documentation

Target "GenerateReferenceDocs" (fun _ ->
    if not <| executeFSIWithArgs "docs/tools" "generate.fsx" ["--define:RELEASE"; "--define:REFERENCE"] [] then
      failwith "generating reference documentation failed"
)

let generateHelp' fail debug =
    let args =
        if debug then ["--define:HELP"]
        else ["--define:RELEASE"; "--define:HELP"]
    if executeFSIWithArgs "docs/tools" "generate.fsx" args [] then
        traceImportant "Help generated"
    else
        if fail then
            failwith "generating help documentation failed"
        else
            traceImportant "generating help documentation failed"

let generateHelp fail =
    generateHelp' fail false

Target "GenerateHelp" (fun _ ->
    DeleteFile "docs/content/release-notes.md"
    CopyFile "docs/content/" "RELEASE_NOTES.md"
    Rename "docs/content/release-notes.md" "docs/content/RELEASE_NOTES.md"

    DeleteFile "docs/content/license.md"
    CopyFile "docs/content/" "LICENSE.txt"
    Rename "docs/content/license.md" "docs/content/LICENSE.txt"

    CopyFile "bin/net451" "packages/FSharp.Core/lib/net40/FSharp.Core.sigdata"
    CopyFile "bin/net451" "packages/FSharp.Core/lib/net40/FSharp.Core.optdata"

    generateHelp true
)

Target "GenerateHelpDebug" (fun _ ->
    DeleteFile "docs/content/release-notes.md"
    CopyFile "docs/content/" "RELEASE_NOTES.md"
    Rename "docs/content/release-notes.md" "docs/content/RELEASE_NOTES.md"

    DeleteFile "docs/content/license.md"
    CopyFile "docs/content/" "LICENSE.txt"
    Rename "docs/content/license.md" "docs/content/LICENSE.txt"

    generateHelp' true true
)

Target "KeepRunning" (fun _ ->    
    use watcher = new FileSystemWatcher(DirectoryInfo("docs/content").FullName,"*.*")
    watcher.EnableRaisingEvents <- true
    watcher.Changed.Add(fun e -> generateHelp false)
    watcher.Created.Add(fun e -> generateHelp false)
    watcher.Renamed.Add(fun e -> generateHelp false)
    watcher.Deleted.Add(fun e -> generateHelp false)

    traceImportant "Waiting for help edits. Press any key to stop."

    System.Console.ReadKey() |> ignore

    watcher.EnableRaisingEvents <- false
    watcher.Dispose()
)

Target "GenerateDocs" DoNothing

#if MONO
Target "SourceLink" <| fun () -> ()
#else
open SourceLink
Target "SourceLink" <| fun () ->
    let baseUrl = sprintf "%s/%s/{0}/%%var2%%" gitRaw project
    !! "src/*.fsproj"
    |> Seq.iter (fun file ->
        let proj = VsProj.LoadRelease file
        SourceLink.Index proj.CompilesNotLinked proj.OutputFilePdb __SOURCE_DIRECTORY__ baseUrl
       )
#endif

// --------------------------------------------------------------------------------------
// Release Scripts

Target "ReleaseDocs" (fun _ ->
    let tempDocsDir = "temp/gh-pages"
    CleanDir tempDocsDir
    Repository.cloneSingleBranch "" (gitHome + "/" + gitName + ".git") "gh-pages" tempDocsDir

    fullclean tempDocsDir
    CopyRecursive "docs/output" tempDocsDir true |> tracefn "%A"
    StageAll tempDocsDir
    Commit tempDocsDir (sprintf "Update generated documentation for version %s" release.NugetVersion)
    Branches.push tempDocsDir
)

Target "Release" DoNothing

// --------------------------------------------------------------------------------------
// Run all targets by default. Invoke 'build <Target>' to override

Target "All" DoNothing


Target "BuildDocs" DoNothing

"Clean"
  ==> "AssemblyInfo"  
  // In CI mode, we setup a Postgres database before building
  =?> ("SetupPostgreSQL", not isLocalBuild)
  ==> "Build"
  =?> ("BuildCore", isLocalBuild || not isMono)
  ==> "RunTests"
  ==> "CleanDocs"
  // Travis doesn't support mono+dotnet:
  =?> ("GenerateReferenceDocs", isLocalBuild && not isMono)
  =?> ("GenerateHelp", isLocalBuild && not isMono)
  ==> "All"

"All"
  ==> "BuildDocs"

"All" 
#if MONO
#else
  =?> ("SourceLink", Pdbstr.tryFind().IsSome )
#endif
  =?> ("NuGet", not(hasBuildParam "onlydocs"))
  ==> "ReleaseDocs"
  ==> "Release"

"All" 
  ==> "PackNuGet"

RunTargetOrDefault "All"<|MERGE_RESOLUTION|>--- conflicted
+++ resolved
@@ -125,10 +125,6 @@
       connBuilder.Host <- "localhost"
       connBuilder.Port <- 5432
       connBuilder.Database <- "postgres"
-<<<<<<< HEAD
-
-=======
->>>>>>> 978330f8
       connBuilder.Username <- "postgres"
       connBuilder.Password <- 
         match buildServer with
@@ -137,16 +133,6 @@
         | _ -> "postgres"      
   
       let runCmd query = 
-<<<<<<< HEAD
-        use conn = new Npgsql.NpgsqlConnection(connBuilder.ConnectionString)
-        conn.Open()
-        use cmd = new Npgsql.NpgsqlCommand(query, conn)
-        cmd.ExecuteNonQuery() |> ignore    
-              
-      let testDbName = "sqlprovider"
-      printfn "Creating test database %s on connection %s" testDbName connBuilder.ConnectionString
-      runCmd ("CREATE DATABASE " + testDbName)
-=======
         // We wait up to 30 seconds for PostgreSQL to be initialized
         let rec runCmd' attempt = 
           try
@@ -164,7 +150,6 @@
       let testDbName = "sqlprovider"
       printfn "Creating test database %s on connection %s" testDbName connBuilder.ConnectionString
       runCmd (sprintf "CREATE DATABASE %s" testDbName)
->>>>>>> 978330f8
       connBuilder.Database <- testDbName
 
       (!! "src/DatabaseScripts/PostgreSQL/*.sql")
