﻿<?xml version="1.0" encoding="utf-8"?>
<configuration>
  <runtime>
    
  <assemblyBinding xmlns="urn:schemas-microsoft-com:asm.v1">
  <dependentAssembly>
<<<<<<< HEAD
    <Paket>True</Paket>
    <assemblyIdentity name="FSharp.Core" publicKeyToken="b03f5f7f11d50a3a" culture="neutral" />
    <bindingRedirect oldVersion="0.0.0.0-999.999.999.999" newVersion="4.3.1.0" />
  </dependentAssembly>
  <dependentAssembly>
=======
>>>>>>> 17130f0e
    <assemblyIdentity name="RazorEngine" publicKeyToken="9ee697374c7e744a" culture="neutral" />
    <bindingRedirect oldVersion="0.0.0.0-3.5.3.0" newVersion="3.5.3.0" />
  </dependentAssembly>
  <dependentAssembly>
    <assemblyIdentity name="System.Web.Razor" publicKeyToken="31bf3856ad364e35" culture="neutral" />
    <bindingRedirect oldVersion="0.0.0.0-3.0.0.0" newVersion="3.0.0.0" />
  </dependentAssembly>
  <dependentAssembly>
    <assemblyIdentity name="System.IO" publicKeyToken="b03f5f7f11d50a3a" culture="neutral" />
    <bindingRedirect oldVersion="0.0.0.0-2.6.10.0" newVersion="2.6.10.0" />
  </dependentAssembly>
  <dependentAssembly>
    <assemblyIdentity name="System.Runtime" publicKeyToken="b03f5f7f11d50a3a" culture="neutral" />
    <bindingRedirect oldVersion="0.0.0.0-2.6.10.0" newVersion="2.6.10.0" />
  </dependentAssembly>
  <dependentAssembly>
    <assemblyIdentity name="System.Threading.Tasks" publicKeyToken="b03f5f7f11d50a3a" culture="neutral" />
    <bindingRedirect oldVersion="0.0.0.0-2.6.10.0" newVersion="2.6.10.0" />
  </dependentAssembly>
  <dependentAssembly>
    <assemblyIdentity name="System.Net.Http.Extensions" publicKeyToken="b03f5f7f11d50a3a" culture="neutral" />
    <bindingRedirect oldVersion="0.0.0.0-2.2.29.0" newVersion="2.2.29.0" />
  </dependentAssembly>
  <dependentAssembly>
    <assemblyIdentity name="System.Net.Http.Primitives" publicKeyToken="b03f5f7f11d50a3a" culture="neutral" />
    <bindingRedirect oldVersion="0.0.0.0-4.2.29.0" newVersion="4.2.29.0" />
  </dependentAssembly>
  <dependentAssembly>
    <assemblyIdentity name="System.Net.Http.WebRequest" publicKeyToken="b03f5f7f11d50a3a" culture="neutral" />
    <bindingRedirect oldVersion="0.0.0.0-2.2.29.0" newVersion="2.2.29.0" />
  </dependentAssembly>
  <dependentAssembly>
    <assemblyIdentity name="System.Net.Http" publicKeyToken="b03f5f7f11d50a3a" culture="neutral" />
    <bindingRedirect oldVersion="0.0.0.0-2.2.29.0" newVersion="2.2.29.0" />
  </dependentAssembly>
  <dependentAssembly>
    <assemblyIdentity name="nunit.framework" publicKeyToken="96d09a1eb7f44a77" culture="neutral" />
    <bindingRedirect oldVersion="0.0.0.0-2.6.4.14350" newVersion="2.6.4.14350" />
  </dependentAssembly>
  <dependentAssembly>
    <assemblyIdentity name="Newtonsoft.Json" publicKeyToken="30ad4fe6b2a6aeed" culture="neutral" />
    <bindingRedirect oldVersion="0.0.0.0-6.0.0.0" newVersion="6.0.0.0" />
  </dependentAssembly>
  <dependentAssembly>
    <Paket>True</Paket>
    <assemblyIdentity name="FSharp.Core" publicKeyToken="b03f5f7f11d50a3a" culture="neutral" />
    <bindingRedirect oldVersion="0.0.0.0-999.999.999.999" newVersion="4.3.1.0" />
  </dependentAssembly>
</assemblyBinding></runtime>
</configuration><|MERGE_RESOLUTION|>--- conflicted
+++ resolved
@@ -4,14 +4,7 @@
     
   <assemblyBinding xmlns="urn:schemas-microsoft-com:asm.v1">
   <dependentAssembly>
-<<<<<<< HEAD
     <Paket>True</Paket>
-    <assemblyIdentity name="FSharp.Core" publicKeyToken="b03f5f7f11d50a3a" culture="neutral" />
-    <bindingRedirect oldVersion="0.0.0.0-999.999.999.999" newVersion="4.3.1.0" />
-  </dependentAssembly>
-  <dependentAssembly>
-=======
->>>>>>> 17130f0e
     <assemblyIdentity name="RazorEngine" publicKeyToken="9ee697374c7e744a" culture="neutral" />
     <bindingRedirect oldVersion="0.0.0.0-3.5.3.0" newVersion="3.5.3.0" />
   </dependentAssembly>
