﻿#r @"..\..\bin\FSharp.Data.SqlProvider.dll"

open System
open FSharp.Data.Sql

[<Literal>]
let connStr = "User ID=postgres;Password=password;Host=POSTGRESQL;Port=9090;Database=hr;"

[<Literal>]
let resolutionFolder = @"D:\Downloads\Npgsql-2.1.3-net40\"
FSharp.Data.Sql.Common.QueryEvents.SqlQueryEvent |> Event.add (printfn "Executing SQL: %s")

let processId = System.Diagnostics.Process.GetCurrentProcess().Id;

type HR = SqlDataProvider<Common.DatabaseProviderTypes.POSTGRESQL, connStr, ResolutionPath = resolutionFolder>
let ctx = HR.GetDataContext()

type Employee = {
    EmployeeId : int32
    FirstName : string
    LastName : string
    HireDate : DateTime
}

//***************** Individuals ***********************//
let indv = ctx.``[PUBLIC].[EMPLOYEES]``.Individuals.``As first_name``.``100, Steven``

indv.first_name + " " + indv.last_name + " " + indv.email


//*************** QUERY ************************//
let employeesFirstName = 
    query {
        for emp in ctx.``[PUBLIC].[EMPLOYEES]`` do
        select (emp.first_name, emp.last_name)
    } |> Seq.toList

let salesNamedDavid = 
    query {
            for emp in ctx.``[PUBLIC].[EMPLOYEES]`` do
            join d in ctx.``[PUBLIC].[DEPARTMENTS]`` on (emp.department_id = d.department_id)
            where (d.department_name |=| [|"Sales";"IT"|] && emp.first_name =% "David")
            select (d.department_name, emp.first_name, emp.last_name)
            
    } |> Seq.toList

let employeesJob = 
    query {
            for emp in ctx.``[PUBLIC].[EMPLOYEES]`` do
            for manager in emp.employees_manager_id_fkey do
            join dept in ctx.``[PUBLIC].[DEPARTMENTS]`` on (emp.department_id = dept.department_id)
            where ((dept.department_name |=| [|"Sales";"Executive"|]) && emp.first_name =% "David")
            select (emp.first_name, emp.last_name, manager.first_name, manager.last_name )
    } |> Seq.toList

//Can map SQLEntities to a domain type
let topSales5ByCommission = 
    query {
        for emp in ctx.``[PUBLIC].[EMPLOYEES]`` do
        sortByDescending emp.commission_pct
        select emp
        take 5
    } 
    |> Seq.map (fun e -> e.MapTo<Employee>())
    |> Seq.toList

<<<<<<< HEAD
=======
type Simple = {First : string}

type Dummy<'t> = D of 't

let employeesFirstName1 = 
    query {
        for emp in ctx.``[PUBLIC].[EMPLOYEES]`` do
        select (D {First=emp.first_name})
    } |> Seq.toList

let employeesFirstName2 = 
    query {
        for emp in ctx.``[PUBLIC].[EMPLOYEES]`` do
        select ({First=emp.first_name} |> D)
    } |> Seq.toList

>>>>>>> 37b47d4c
#r @"..\..\packages\Newtonsoft.Json.6.0.3\lib\net45\Newtonsoft.Json.dll"

open Newtonsoft.Json

type OtherCountryInformation = {
    Id : string
    Population : int
}

type Country = {
    CountryId : string
    CountryName : string
    Other : OtherCountryInformation
}

//Can customise SQLEntity mapping
let countries = 
    query {
        for emp in ctx.``[PUBLIC].[COUNTRIES]`` do
        select emp
    } 
    |> Seq.map (fun e -> e.MapTo<Country>(fun (prop,value) -> 
                                               match prop with
                                               | "Other" -> 
                                                    if value <> null
                                                    then JsonConvert.DeserializeObject<OtherCountryInformation>(value :?> string) |> box
                                                    else Unchecked.defaultof<OtherCountryInformation> |> box
                                               | _ -> value
                                         )
               )
    |> Seq.toList

//************************ CRUD *************************//


let antartica =
    let result =
        query {
            for reg in ctx.``[PUBLIC].[REGIONS]`` do
            where (reg.region_id = 5)
            select reg
        } |> Seq.toList
    match result with
    | [ant] -> ant
    | _ -> 
        let newRegion = ctx.``[PUBLIC].[REGIONS]``.Create() 
        newRegion.region_name <- "Antartica"
        newRegion.region_id <- 5
        ctx.SubmitUpdates()
        newRegion

antartica.region_name <- "ant"
ctx.SubmitUpdates()

antartica.Delete()
ctx.SubmitUpdates()

//********************** Procedures **************************//

let removeIfExists employeeId startDate =
    let existing = query { for x in ctx.``[PUBLIC].[JOB_HISTORY]`` do
                           where ((x.employee_id = employeeId) && (x.start_date = startDate))
                           headOrDefault }
    if existing <> null then
        existing.Delete()
        ctx.SubmitUpdates()

removeIfExists 100 (DateTime(1993, 1, 13))
ctx.Functions.add_job_history.Invoke(100, DateTime(1993, 1, 13), DateTime(1998, 7, 24), "IT_PROG", 60)

//Support for sprocs that return ref cursors
let employees =
    [
      for e in ctx.Functions.get_employees.Invoke().ReturnValue do
        yield e.MapTo<Employee>()
    ]

type Region = {
    RegionId : decimal
    RegionName : string
  //  RegionDescription : string
}

//Support for MARS procs
let locations_and_regions =
    let results = ctx.Functions.get_locations_and_regions.Invoke()
    [
//      for e in results.ReturnValue do
//        yield e.ColumnValues |> Seq.toList |> box
//             
      for e in results.ColumnValues do
        yield e// |> Seq.toList |> box
    ]


//Support for sprocs that return ref cursors and has in parameters
let getemployees hireDate =
    let results = (ctx.Functions.get_employees_starting_after.Invoke hireDate)
    [
      for e in results.ReturnValue do
        yield e.MapTo<Employee>()
    ]

getemployees (new System.DateTime(1999,4,1))

//********************** Functions ***************************//

let fullName = ctx.Functions.emp_fullname.Invoke(100).ReturnValue<|MERGE_RESOLUTION|>--- conflicted
+++ resolved
@@ -1,4 +1,4 @@
-﻿#r @"..\..\bin\FSharp.Data.SqlProvider.dll"
+#r @"..\..\bin\FSharp.Data.SqlProvider.dll"
 
 open System
 open FSharp.Data.Sql
@@ -64,8 +64,6 @@
     |> Seq.map (fun e -> e.MapTo<Employee>())
     |> Seq.toList
 
-<<<<<<< HEAD
-=======
 type Simple = {First : string}
 
 type Dummy<'t> = D of 't
@@ -82,7 +80,6 @@
         select ({First=emp.first_name} |> D)
     } |> Seq.toList
 
->>>>>>> 37b47d4c
 #r @"..\..\packages\Newtonsoft.Json.6.0.3\lib\net45\Newtonsoft.Json.dll"
 
 open Newtonsoft.Json
