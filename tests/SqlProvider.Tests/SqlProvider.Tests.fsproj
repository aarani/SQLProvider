--- conflicted
+++ resolved
@@ -112,27 +112,16 @@
         </Reference>
       </ItemGroup>
     </When>
-<<<<<<< HEAD
-    <When Condition="($(TargetFrameworkIdentifier) == '.NETCore') Or ($(TargetFrameworkIdentifier) == 'Xamarin.iOS') Or ($(TargetFrameworkIdentifier) == 'Xamarin.Mac') Or ($(TargetFrameworkProfile) == 'Profile7') Or ($(TargetFrameworkProfile) == 'Profile44')">
-      <ItemGroup>
-        <Reference Include="FSharp.Core">
-          <HintPath>..\..\packages\FSharp.Core\lib\portable-net45+netcore45+MonoAndroid1+MonoTouch1\FSharp.Core.dll</HintPath>
-=======
     <When Condition="$(TargetFrameworkIdentifier) == '.NETFramework' And ($(TargetFrameworkVersion) == 'v4.0' Or $(TargetFrameworkVersion) == 'v4.5' Or $(TargetFrameworkVersion) == 'v4.5.1' Or $(TargetFrameworkVersion) == 'v4.5.2' Or $(TargetFrameworkVersion) == 'v4.5.3' Or $(TargetFrameworkVersion) == 'v4.6' Or $(TargetFrameworkVersion) == 'v4.6.1' Or $(TargetFrameworkVersion) == 'v4.6.2' Or $(TargetFrameworkVersion) == 'v4.6.3')">
       <ItemGroup>
         <Reference Include="FSharp.Core">
           <HintPath>..\..\packages\FSharp.Core\lib\net40\FSharp.Core.dll</HintPath>
->>>>>>> 17130f0e
           <Private>True</Private>
           <Paket>True</Paket>
         </Reference>
       </ItemGroup>
     </When>
-<<<<<<< HEAD
-    <When Condition="($(TargetFrameworkIdentifier) == '.NETStandard' And ($(TargetFrameworkVersion) == 'v1.0' Or $(TargetFrameworkVersion) == 'v1.1' Or $(TargetFrameworkVersion) == 'v1.2' Or $(TargetFrameworkVersion) == 'v1.3' Or $(TargetFrameworkVersion) == 'v1.4' Or $(TargetFrameworkVersion) == 'v1.5')) Or ($(TargetFrameworkIdentifier) == '.NETFramework' And ($(TargetFrameworkVersion) == 'v4.0' Or $(TargetFrameworkVersion) == 'v4.5' Or $(TargetFrameworkVersion) == 'v4.5.1' Or $(TargetFrameworkVersion) == 'v4.5.2' Or $(TargetFrameworkVersion) == 'v4.5.3' Or $(TargetFrameworkVersion) == 'v4.6' Or $(TargetFrameworkVersion) == 'v4.6.1' Or $(TargetFrameworkVersion) == 'v4.6.2'))">
-=======
     <When Condition="($(TargetFrameworkIdentifier) == '.NETCore') Or ($(TargetFrameworkIdentifier) == '.NETStandard' And ($(TargetFrameworkVersion) == 'v1.1' Or $(TargetFrameworkVersion) == 'v1.2' Or $(TargetFrameworkVersion) == 'v1.3' Or $(TargetFrameworkVersion) == 'v1.4' Or $(TargetFrameworkVersion) == 'v1.5' Or $(TargetFrameworkVersion) == 'v1.6')) Or ($(TargetFrameworkIdentifier) == '.NETCoreApp' And $(TargetFrameworkVersion) == 'v1.0') Or ($(TargetFrameworkIdentifier) == 'Xamarin.iOS') Or ($(TargetFrameworkIdentifier) == 'Xamarin.Mac') Or ($(TargetFrameworkProfile) == 'Profile7') Or ($(TargetFrameworkProfile) == 'Profile44')">
->>>>>>> 17130f0e
       <ItemGroup>
         <Reference Include="FSharp.Core">
           <HintPath>..\..\packages\FSharp.Core\lib\net40\FSharp.Core.dll</HintPath>
