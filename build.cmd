--- conflicted
+++ resolved
@@ -5,13 +5,10 @@
 if errorlevel 1 (
   exit /b %errorlevel%
 )
-<<<<<<< HEAD
-=======
 
 .paket\paket.exe restore
 if errorlevel 1 (
   exit /b %errorlevel%
 )
 
->>>>>>> eb1f2229
 packages\FAKE\tools\FAKE.exe build.fsx %*