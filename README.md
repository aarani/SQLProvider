# SQLProvider

A general SQL database type provider, supporting LINQ queries, schema exploration, individuals and much more besides.

The provider currently supports MS SQL Server, SQLite, PostgreSQL, Oracle and MySQL.  All database vendors except SQL Server will require 3rd party ADO.NET connector objects to function.  These are dynamically loaded at runtime so that the SQL provider project is not dependent on them.  You must supply the location of the assemblies with the "ResolutionPath" static parameter.

SQLite is based on the .NET drivers found [here](http://system.data.sqlite.org/index.html/doc/trunk/www/downloads.wiki).  You will need the correct version for your specific architecture and setup.

PostgreSQL is based on the .NET drivers found [here](http://npgsql.projects.pgfoundry.org/).  The type provider will make frequent calls to the database.  I found that using the default settings for the PostgreSQL server on my Windows machine would deny the provider constant access - you may need to try setting  `Pooling=false` in the connection string, increasing timeouts or setting other relevant security settings to enable a frictionless experience.

MySQL is based on the .NET drivers found [here](http://dev.mysql.com/downloads/connector/net/1.0.html).  You will need the correct version for your specific architecture and setup.

<<<<<<< HEAD
=======
Oracle is based on the current release (12.1.0.1.2) of the managed ODP.NET driver found [here](http://www.oracle.com/technetwork/topics/dotnet/downloads/index.html). However although the managed version is recommended it should also work with previous versions of the native driver.

>>>>>>> b7aa5307
## Documentation

Core documentation and samples can be found at the [SQLProvider home page](http://fsprojects.github.io/FSharp.Data.Experimental.SqlCommandProvider/). This documentation is generated from [docs/content/](https://github.com/fsprojects/SQLProvider/tree/master/docs/content), so please feel free to submit a pull request if you have fixed typos are added additional samples and documentation!

The provider currently supportsMS SQL Server, SQLite, PostgreSQL, Oracle and MySQL.  All database vendors except SQL Server will require 3rd party ADO.NET connector objects to function.  These are dynamically loaded at runtime so that the SQL provider project is not dependency on them.  You must supply the location of the assemblies with the "ResolutionPath" static parameter.

SQLite is based on the .NET drivers found [here]http://system.data.sqlite.org/index.html/doc/trunk/www/downloads.wiki.  You will need the correct version for your specific architecture and setup.

PostgreSQL is based on the .NET drivers found [here]http://npgsql.projects.pgfoundry.org/.  The type provider will make frequent calls to the database.  I found that using the default settings for the PostgreSQL server on my Windows machine would deny the provider constant access - you may need to increase timeouts or set other relevant security settings to enable a frictionless experience.

The provider currently supports MS SQL Server, SQLite and PostgreSQL.  All database vendors except SQL Server will require 3rd party ADO.NET connector objects to function.  These are dynamically loaded at runtime so that the SQL provider project is not dependency on them.  You must supply the location of the assemblies with the "ResolutionPath" static parameter.

SQLite is based on the .NET drivers found [here]http://system.data.sqlite.org/index.html/doc/trunk/www/downloads.wiki.  You will need the correct version for your specific architecture and setup.

PostgreSQL is based on the .NET drivers found [here]http://npgsql.projects.pgfoundry.org/.  The type provider will make frequent calls to the database.  I found that using the default settings for the PostgreSQL server on my Windows machine would deny the provider constant access - you may need to increase timeouts or set other relevant security settings to enable a frictionless experience.

## Building

* Mono: Run *build.sh*  [![Mono build status](https://travis-ci.org/fsprojects/SQLProvider.png)](https://travis-ci.org/fsprojects/SQLProvider)
* Windows: Run *build.cmd* 

## Known issues

- Database vendors other than MS SQL Server use dynamic assembly loading.  This may cause some security problems depending on your system's configuration and which version of the .NET framework you are using.  If you encounter problems loading dynamic assemblies, they can likely be resolved by applying the following element into the configuration files of  fsi.exe, devenv.exe and your program or the program using your library : http://msdn.microsoft.com/en-us/library/dd409252(VS.100).aspx

## Disclaimer

This is an alpha build and as such may have problems yet undetected. This is not suitable for production use.  I am not responsible for any inadvertent damage and destruction caused by this software. 

Always fully assert the results of your queries!

<|MERGE_RESOLUTION|>--- conflicted
+++ resolved
@@ -10,22 +10,12 @@
 
 MySQL is based on the .NET drivers found [here](http://dev.mysql.com/downloads/connector/net/1.0.html).  You will need the correct version for your specific architecture and setup.
 
-<<<<<<< HEAD
-=======
 Oracle is based on the current release (12.1.0.1.2) of the managed ODP.NET driver found [here](http://www.oracle.com/technetwork/topics/dotnet/downloads/index.html). However although the managed version is recommended it should also work with previous versions of the native driver.
-
->>>>>>> b7aa5307
 ## Documentation
 
 Core documentation and samples can be found at the [SQLProvider home page](http://fsprojects.github.io/FSharp.Data.Experimental.SqlCommandProvider/). This documentation is generated from [docs/content/](https://github.com/fsprojects/SQLProvider/tree/master/docs/content), so please feel free to submit a pull request if you have fixed typos are added additional samples and documentation!
 
 The provider currently supportsMS SQL Server, SQLite, PostgreSQL, Oracle and MySQL.  All database vendors except SQL Server will require 3rd party ADO.NET connector objects to function.  These are dynamically loaded at runtime so that the SQL provider project is not dependency on them.  You must supply the location of the assemblies with the "ResolutionPath" static parameter.
-
-SQLite is based on the .NET drivers found [here]http://system.data.sqlite.org/index.html/doc/trunk/www/downloads.wiki.  You will need the correct version for your specific architecture and setup.
-
-PostgreSQL is based on the .NET drivers found [here]http://npgsql.projects.pgfoundry.org/.  The type provider will make frequent calls to the database.  I found that using the default settings for the PostgreSQL server on my Windows machine would deny the provider constant access - you may need to increase timeouts or set other relevant security settings to enable a frictionless experience.
-
-The provider currently supports MS SQL Server, SQLite and PostgreSQL.  All database vendors except SQL Server will require 3rd party ADO.NET connector objects to function.  These are dynamically loaded at runtime so that the SQL provider project is not dependency on them.  You must supply the location of the assemblies with the "ResolutionPath" static parameter.
 
 SQLite is based on the .NET drivers found [here]http://system.data.sqlite.org/index.html/doc/trunk/www/downloads.wiki.  You will need the correct version for your specific architecture and setup.
 
